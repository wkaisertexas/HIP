--- conflicted
+++ resolved
@@ -1983,11 +1983,7 @@
 /**
  * @brief launches kernel f with launch parameters and shared memory on stream with arguments passed to kernelparams or extra
  *
-<<<<<<< HEAD
- * @param [in[ f	 Kernel to launch.
-=======
  * @param [in] f         Kernel to launch.
->>>>>>> fed03710
  * @param [in] gridDimX  X grid dimension specified as multiple of blockDimX.
  * @param [in] gridDimY  Y grid dimension specified as multiple of blockDimY.
  * @param [in] gridDimZ  Z grid dimension specified as multiple of blockDimZ.
@@ -1995,11 +1991,7 @@
  * @param [in] blockDimY Y grid dimension specified in work-items
  * @param [in] blockDimZ Z grid dimension specified in work-items
  * @param [in] sharedMemBytes Amount of dynamic shared memory to allocate for this kernel.  The kernel can access this with HIP_DYNAMIC_SHARED.
-<<<<<<< HEAD
- * @param [in] stream Stream where the kernel should be dispatched.  May be 0, in which case th default stream is used with associated synchronization rules.
-=======
  * @param [in] stream    Stream where the kernel should be dispatched.  May be 0, in which case th default stream is used with associated synchronization rules.
->>>>>>> fed03710
  * @param [in] kernelParams
  * @param [in] extra     Pointer to kernel arguments.   These are passed directly to the kernel and must be in the memory layout and alignment expected by the kernel.
  *
