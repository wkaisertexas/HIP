--- conflicted
+++ resolved
@@ -183,20 +183,6 @@
 #elif defined(__STDC_VERSION__)
 #define __HCC_C__
 #endif
-
-<<<<<<< HEAD
-#endif  // defined __HCC__
-
-#if __HCC_OR_HIP_CLANG__
-=======
-// TODO - hipify-clang - change to use the function call.
-//#define warpSize hc::__wavesize()
-static constexpr int warpSize = 64;
-
-#define clock_t long long int
-__device__ long long int clock64();
-__device__ clock_t clock();
->>>>>>> 66f12daa
 
 // abort
 __device__ void abort();
