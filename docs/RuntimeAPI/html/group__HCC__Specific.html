--- conflicted
+++ resolved
@@ -79,96 +79,16 @@
 <div class="title">HCC-Specific Accessors<div class="ingroups"><a class="el" href="group__API.html">HIP API</a></div></div>  </div>
 </div><!--header-->
 <div class="contents">
-<<<<<<< HEAD
-<table class="memberdecls">
-<tr class="heading"><td colspan="2"><h2 class="groupheader"><a name="func-members"></a>
-Functions</h2></td></tr>
-<tr class="memitem:ga0d24b3157fd1b16d38672bb157ec4cd4"><td class="memItemLeft" align="right" valign="top"><a class="el" href="group__GlobalDefs.html#gadf5010f6e140a53ecbdf949e73e87594">hipError_t</a>&#160;</td><td class="memItemRight" valign="bottom"><a class="el" href="group__HCC__Specific.html#ga0d24b3157fd1b16d38672bb157ec4cd4">hipHccGetAccelerator</a> (int deviceId, hc::accelerator *acc)</td></tr>
-<tr class="memdesc:ga0d24b3157fd1b16d38672bb157ec4cd4"><td class="mdescLeft">&#160;</td><td class="mdescRight">Return hc::accelerator associated with the specified deviceId.  <a href="#ga0d24b3157fd1b16d38672bb157ec4cd4">More...</a><br/></td></tr>
-<tr class="separator:ga0d24b3157fd1b16d38672bb157ec4cd4"><td class="memSeparator" colspan="2">&#160;</td></tr>
-<tr class="memitem:ga1a7087ea9c3c3323270d7cce73650b44"><td class="memItemLeft" align="right" valign="top"><a class="el" href="group__GlobalDefs.html#gadf5010f6e140a53ecbdf949e73e87594">hipError_t</a>&#160;</td><td class="memItemRight" valign="bottom"><a class="el" href="group__HCC__Specific.html#ga1a7087ea9c3c3323270d7cce73650b44">hipHccGetAcceleratorView</a> (hipStream_t stream, hc::accelerator_view **av)</td></tr>
-<tr class="memdesc:ga1a7087ea9c3c3323270d7cce73650b44"><td class="mdescLeft">&#160;</td><td class="mdescRight">Return hc::accelerator_view associated with the specified stream.  <a href="#ga1a7087ea9c3c3323270d7cce73650b44">More...</a><br/></td></tr>
-<tr class="separator:ga1a7087ea9c3c3323270d7cce73650b44"><td class="memSeparator" colspan="2">&#160;</td></tr>
-</table>
-<a name="details" id="details"></a><h2 class="groupheader">Detailed Description</h2>
-=======
->>>>>>> 87e2be19
 <h2>----------------------------------------------------------------------------------------------&mdash; </h2>
 <p>The following calls are only supported when compiler HIP with HCC. To produce portable code, use of these calls must be guarded #ifdef checks: </p>
 <div class="fragment"><div class="line"><span class="preprocessor">#ifdef __HCC__</span></div>
 <div class="line"><span class="preprocessor"></span> hc::accelerator acc;</div>
 <div class="line"> <a class="code" href="group__GlobalDefs.html#gadf5010f6e140a53ecbdf949e73e87594">hipError_t</a> err = <a class="code" href="hip__hcc_8cpp.html#a0d24b3157fd1b16d38672bb157ec4cd4">hipHccGetAccelerator</a>(deviceId, &amp;acc)</div>
 <div class="line"><span class="preprocessor">#endif</span></div>
-<<<<<<< HEAD
-</div><!-- fragment --> <h2 class="groupheader">Function Documentation</h2>
-<a class="anchor" id="ga0d24b3157fd1b16d38672bb157ec4cd4"></a>
-<div class="memitem">
-<div class="memproto">
-      <table class="memname">
-        <tr>
-          <td class="memname"><a class="el" href="group__GlobalDefs.html#gadf5010f6e140a53ecbdf949e73e87594">hipError_t</a> hipHccGetAccelerator </td>
-          <td>(</td>
-          <td class="paramtype">int&#160;</td>
-          <td class="paramname"><em>deviceId</em>, </td>
-        </tr>
-        <tr>
-          <td class="paramkey"></td>
-          <td></td>
-          <td class="paramtype">hc::accelerator *&#160;</td>
-          <td class="paramname"><em>acc</em>&#160;</td>
-        </tr>
-        <tr>
-          <td></td>
-          <td>)</td>
-          <td></td><td></td>
-        </tr>
-      </table>
-</div><div class="memdoc">
-
-<p>Return hc::accelerator associated with the specified deviceId. </p>
-<dl class="section return"><dt>Returns</dt><dd><a class="el" href="group__GlobalDefs.html#ggadf5010f6e140a53ecbdf949e73e87594aadfbdb847b149723c684ebd764556063" title="Successful completion. ">hipSuccess</a>, <a class="el" href="group__GlobalDefs.html#ggadf5010f6e140a53ecbdf949e73e87594a07ab9b704ea693c1781a52741c60cd0d" title="DeviceID must be in range 0...#compute-devices. ">hipErrorInvalidDevice</a> </dd></dl>
-
-</div>
-</div>
-<a class="anchor" id="ga1a7087ea9c3c3323270d7cce73650b44"></a>
-<div class="memitem">
-<div class="memproto">
-      <table class="memname">
-        <tr>
-          <td class="memname"><a class="el" href="group__GlobalDefs.html#gadf5010f6e140a53ecbdf949e73e87594">hipError_t</a> hipHccGetAcceleratorView </td>
-          <td>(</td>
-          <td class="paramtype">hipStream_t&#160;</td>
-          <td class="paramname"><em>stream</em>, </td>
-        </tr>
-        <tr>
-          <td class="paramkey"></td>
-          <td></td>
-          <td class="paramtype">hc::accelerator_view **&#160;</td>
-          <td class="paramname"><em>av</em>&#160;</td>
-        </tr>
-        <tr>
-          <td></td>
-          <td>)</td>
-          <td></td><td></td>
-        </tr>
-      </table>
-</div><div class="memdoc">
-
-<p>Return hc::accelerator_view associated with the specified stream. </p>
-<dl class="section return"><dt>Returns</dt><dd><a class="el" href="group__GlobalDefs.html#ggadf5010f6e140a53ecbdf949e73e87594aadfbdb847b149723c684ebd764556063" title="Successful completion. ">hipSuccess</a> </dd></dl>
-
-</div>
-</div>
-</div><!-- contents -->
-<!-- start footer part -->
-<hr class="footer"/><address class="footer"><small>
-Generated on Tue Mar 8 2016 14:46:06 for HIP: Heterogenous-computing Interface for Portability by &#160;<a href="http://www.doxygen.org/index.html">
-=======
 </div><!-- fragment --> </div><!-- contents -->
 <!-- start footer part -->
 <hr class="footer"/><address class="footer"><small>
 Generated on Mon Apr 25 2016 12:08:53 for HIP: Heterogenous-computing Interface for Portability by &#160;<a href="http://www.doxygen.org/index.html">
->>>>>>> 87e2be19
 <img class="footer" src="doxygen.png" alt="doxygen"/>
 </a> 1.8.6
 </small></address>
