<!DOCTYPE html PUBLIC "-//W3C//DTD XHTML 1.0 Transitional//EN" "http://www.w3.org/TR/xhtml1/DTD/xhtml1-transitional.dtd">
<html xmlns="http://www.w3.org/1999/xhtml">
<head>
<meta http-equiv="Content-Type" content="text/xhtml;charset=UTF-8"/>
<meta http-equiv="X-UA-Compatible" content="IE=9"/>
<meta name="generator" content="Doxygen 1.8.6"/>
<title>HIP: Heterogenous-computing Interface for Portability: $title</title>
<link href="tabs.css" rel="stylesheet" type="text/css"/>
<script type="text/javascript" src="jquery.js"></script>
<script type="text/javascript" src="dynsections.js"></script>
<link href="search/search.css" rel="stylesheet" type="text/css"/>
<script type="text/javascript" src="search/search.js"></script>
<script type="text/javascript">
  $(document).ready(function() { searchBox.OnSelectItem(0); });
</script>
<link href="doxygen.css" rel="stylesheet" type="text/css" />
</head>
<body>
<div id="top"><!-- do not remove this div, it is closed by doxygen! -->
<div id="titlearea">
<table cellspacing="0" cellpadding="0">
 <tbody>
 <tr style="height: 56px;">
  <td style="padding-left: 0.5em;">
   <div id="projectname">HIP: Heterogenous-computing Interface for Portability
   </div>
  </td>
 </tr>
 </tbody>
</table>
</div>
<!-- end header part -->
<!-- Generated by Doxygen 1.8.6 -->
<script type="text/javascript">
var searchBox = new SearchBox("searchBox", "search",false,'Search');
</script>
  <div id="navrow1" class="tabs">
    <ul class="tablist">
      <li><a href="index.html"><span>Main&#160;Page</span></a></li>
      <li class="current"><a href="pages.html"><span>Related&#160;Pages</span></a></li>
      <li><a href="modules.html"><span>Modules</span></a></li>
      <li><a href="annotated.html"><span>Classes</span></a></li>
      <li><a href="files.html"><span>Files</span></a></li>
      <li>
        <div id="MSearchBox" class="MSearchBoxInactive">
        <span class="left">
          <img id="MSearchSelect" src="search/mag_sel.png"
               onmouseover="return searchBox.OnSearchSelectShow()"
               onmouseout="return searchBox.OnSearchSelectHide()"
               alt=""/>
          <input type="text" id="MSearchField" value="Search" accesskey="S"
               onfocus="searchBox.OnSearchFieldFocus(true)" 
               onblur="searchBox.OnSearchFieldFocus(false)" 
               onkeyup="searchBox.OnSearchFieldChange(event)"/>
          </span><span class="right">
            <a id="MSearchClose" href="javascript:searchBox.CloseResultsWindow()"><img id="MSearchCloseImg" border="0" src="search/close.png" alt=""/></a>
          </span>
        </div>
      </li>
    </ul>
  </div>
<!-- window showing the filter options -->
<div id="MSearchSelectWindow"
     onmouseover="return searchBox.OnSearchSelectShow()"
     onmouseout="return searchBox.OnSearchSelectHide()"
     onkeydown="return searchBox.OnSearchSelectKey(event)">
<a class="SelectItem" href="javascript:void(0)" onclick="searchBox.OnSelectItem(0)"><span class="SelectionMark">&#160;</span>All</a><a class="SelectItem" href="javascript:void(0)" onclick="searchBox.OnSelectItem(1)"><span class="SelectionMark">&#160;</span>Classes</a><a class="SelectItem" href="javascript:void(0)" onclick="searchBox.OnSelectItem(2)"><span class="SelectionMark">&#160;</span>Files</a><a class="SelectItem" href="javascript:void(0)" onclick="searchBox.OnSelectItem(3)"><span class="SelectionMark">&#160;</span>Functions</a><a class="SelectItem" href="javascript:void(0)" onclick="searchBox.OnSelectItem(4)"><span class="SelectionMark">&#160;</span>Variables</a><a class="SelectItem" href="javascript:void(0)" onclick="searchBox.OnSelectItem(5)"><span class="SelectionMark">&#160;</span>Typedefs</a><a class="SelectItem" href="javascript:void(0)" onclick="searchBox.OnSelectItem(6)"><span class="SelectionMark">&#160;</span>Enumerations</a><a class="SelectItem" href="javascript:void(0)" onclick="searchBox.OnSelectItem(7)"><span class="SelectionMark">&#160;</span>Enumerator</a><a class="SelectItem" href="javascript:void(0)" onclick="searchBox.OnSelectItem(8)"><span class="SelectionMark">&#160;</span>Macros</a><a class="SelectItem" href="javascript:void(0)" onclick="searchBox.OnSelectItem(9)"><span class="SelectionMark">&#160;</span>Groups</a><a class="SelectItem" href="javascript:void(0)" onclick="searchBox.OnSelectItem(10)"><span class="SelectionMark">&#160;</span>Pages</a></div>

<!-- iframe showing the search results (closed by default) -->
<div id="MSearchResultsWindow">
<iframe src="javascript:void(0)" frameborder="0" 
        name="MSearchResults" id="MSearchResults">
</iframe>
</div>

</div><!-- top -->
<div class="contents">
<div class="textblock"><h1>Host-synchronous behavior:</h1>
<p>The following commands are "host-asynchronous" - meaning they do not wait for any preceding commands to complete, and may return control to the host thread before the requested operation completes:</p>
<ul>
<li>Kernel launches (hipLaunchKernel() )</li>
<li>Asynchronous memory copies - any memory copy API which contains "Async", such as <a class="el" href="group__Memory.html#gad55fa9f5980b711bc93c52820149ba18" title="Copy data from src to dst asynchronously. ">hipMemcpyAsync()</a>)</li>
<li>Any memory set (for example, <a class="el" href="group__Memory.html#gac7441e74affcce4b8b69dba996c5ebc4" title="Copy data from src to dst asynchronously. ">hipMemset()</a>);</li>
<li>TODO</li>
</ul>
<p>"Host-synchronous" commands have the following properties:</p>
<ul>
<li>wait for all previous commands to complete.</li>
<li>will not return control back to host until the command completes.</li>
</ul>
<p>The following commands are "host-synchronous".</p>
<ul>
<li>hipMemcpy waits for preceding work in the same stream to complete.</li>
</ul>
<h1>Stream synchronization</h1>
<h3>Blocking</h3>
<p>The term "blocking" has two meanings in HIP.</p>
<p>The first refers to synchronization commands (ie hipStreamSynchronize, hipEventSynchronize) that cause the host CPU to wait for GPU activity to complete. These can either use an active where the host CPU spin-waits on the synchronization variable, or can use an interrupt-based scheme where the core is interrupted when the wait completes. The second technique is referred to as "blocking" (ie hipDeviceBlockingSync, hipEventBlockingSync) while the first is referred to as "active". Active can be appropriate for short tasks where latency is critical, but comes at the expense of a CPU core dedicated to monitoring the event.</p>
<h3>HIP_LAUNCH_BLOCKING (also can use CUDA_LAUNCH_BLOCKING)</h3>
<ul>
<li>The following commands become host-synchronous and will not return until the requested command has completed:<ul>
<li>Kernel launches (hipKernelLaunch).</li>
<li>Memory set commands (hipMemset, hipMemsetAsync).</li>
<li>Memory copy commands (hipMemcpy, hipMemsetAsync).</li>
</ul>
</li>
</ul>
<p>Note CUDA_LAUNCH_BLOCKING does add any pre-serialization to the commands and does not affect the concurrent stream behavior. For example, even when CUDA_LAUNCH_BLOCKING is set, kernels or data copy commands launched to separate streams can execute concurrently. Use the NULL stream if additional stream synchronization is desired. </p>
</div></div><!-- contents -->
<!-- start footer part -->
<hr class="footer"/><address class="footer"><small>
<<<<<<< HEAD
Generated on Tue Mar 8 2016 14:46:06 for HIP: Heterogenous-computing Interface for Portability by &#160;<a href="http://www.doxygen.org/index.html">
=======
Generated on Mon Apr 25 2016 12:08:53 for HIP: Heterogenous-computing Interface for Portability by &#160;<a href="http://www.doxygen.org/index.html">
>>>>>>> 87e2be19
<img class="footer" src="doxygen.png" alt="doxygen"/>
</a> 1.8.6
</small></address>
</body>
</html><|MERGE_RESOLUTION|>--- conflicted
+++ resolved
@@ -109,11 +109,7 @@
 </div></div><!-- contents -->
 <!-- start footer part -->
 <hr class="footer"/><address class="footer"><small>
-<<<<<<< HEAD
-Generated on Tue Mar 8 2016 14:46:06 for HIP: Heterogenous-computing Interface for Portability by &#160;<a href="http://www.doxygen.org/index.html">
-=======
 Generated on Mon Apr 25 2016 12:08:53 for HIP: Heterogenous-computing Interface for Portability by &#160;<a href="http://www.doxygen.org/index.html">
->>>>>>> 87e2be19
 <img class="footer" src="doxygen.png" alt="doxygen"/>
 </a> 1.8.6
 </small></address>
