cmake_minimum_required (VERSION 2.6)
project (HIP_Unit_Tests)
include(CTest)

include_directories( ${PROJECT_SOURCE_DIR}/include )

# The version number.
set (HIP_Unit_Test_VERSION_MAJOR 1)
set (HIP_Unit_Test_VERSION_MINOR 0)

if(NOT DEFINED HIP_MULTI_GPU)
    set(HIP_MULTI_GPU 0 CACHE BOOL "Run tests requiring more than one GPU")
endif()

if(NOT DEFINED HIP_BUILD_LOCAL)
    if(NOT DEFINED ENV{HIP_BUILD_LOCAL})
        set(HIP_BUILD_LOCAL 1 CACHE BOOL "Build HIP in local folder")
    else()
        set(HIP_BUILD_LOCAL $ENV{HIP_BUILD_LOCAL} CACHE BOOL "Build HIP in local folder")
    endif()
endif()

set(HIP_PATH $ENV{HIP_PATH})
if (NOT DEFINED HIP_PATH)
	set (HIP_PATH ../..)
endif()

execute_process(COMMAND ${HIP_PATH}/bin/hipconfig --platform OUTPUT_VARIABLE HIP_PLATFORM)

MESSAGE ("HIP_PATH=" ${HIP_PATH})

if (${HIP_PLATFORM} STREQUAL "hcc")
	MESSAGE ("HIP_PLATFORM=hcc")

    set (HSA_PATH $ENV{HSA_PATH})
    if (NOT DEFINED HSA_PATH)
        set (HSA_PATH /opt/rocm/hsa)
    endif()

    set (CODEXL_PATH $ENV{CODEXL_PATH})
    if (NOT DEFINED CODEXL_PATH)
        set (CODEXL_PATH /opt/AMD/CodeXL)
    endif()
    set (CODEXL_SDK_ATAL_PATH ${CODEXL_PATH}/SDK/AMDTActivityLogger)

	#---
	# Add HSA library:
	add_library(hsa-runtime64 SHARED IMPORTED)
	set_property(TARGET hsa-runtime64 PROPERTY IMPORTED_LOCATION "${HSA_PATH}/lib/libhsa-runtime64.so") 

	#These includes are used for all files.
	#Include HIP and HC since the tests need both of these:
	include_directories(${HIP_PATH}/include)

    # This will create a subdir "hip_hcc" in the test build directory
    # Any changes to hip_hcc source will be detected and force the library and then the tests to be rebuilt.  
    if (${HIP_BUILD_LOCAL})
        add_subdirectory(${HIP_PATH} build.hip_hcc)
        #link_directories(${CMAKE_CURRENT_BINARY_DIR}/build.hip_hcc)  # search the local hip_hcc for libhip_hcc.a
        set (CMAKE_CXX_FLAGS --hipcc_explicit_lib)
    endif()

    
elseif (${HIP_PLATFORM} STREQUAL "nvcc")
	MESSAGE ("HIP_PLATFORM=nvcc")

	#Need C++11 for threads in some of the tests.
	add_definitions(-std=c++11) 

	# NVCC does not not support -rdynamic option
	set(CMAKE_SHARED_LIBRARY_LINK_CXX_FLAGS )
	set(CMAKE_SHARED_LIBRARY_LINK_C_FLAGS )

else()
	MESSAGE (FATAL_ERROR "UNKNOWN HIP_PLATFORM=" ${HIP_PLATFORM})
endif()

set (HIPCC ${HIP_PATH}/bin/hipcc)
set (CMAKE_CXX_COMPILER ${HIPCC})


add_library(test_common OBJECT test_common.cpp )


# usage : make_hip_executable (exe_name CPP_FILES)
macro (make_hip_executable exe cpp)  
    if (${HIP_PLATFORM} STREQUAL "hcc")
        #add_executable (${exe} ${cpp} ${ARGN} $<TARGET_OBJECTS:test_common> )
        if (${HIP_BUILD_LOCAL})
            #target_link_libraries(${exe} hip_hcc)
            add_executable (${exe} ${cpp} ${ARGN} $<TARGET_OBJECTS:test_common> $<TARGET_OBJECTS:hip_hcc> )
        else()
            add_executable (${exe} ${cpp} ${ARGN} $<TARGET_OBJECTS:test_common> )
        endif()
    else()
        add_executable (${exe} ${cpp} ${ARGN} $<TARGET_OBJECTS:test_common> )
    endif() 
endmacro()

macro (make_named_test exe testname )
  add_test (NAME ${testname} 
      COMMAND ${PROJECT_BINARY_DIR}/${exe} ${ARGN}
            )
  set_tests_properties (${testname}
      PROPERTIES PASS_REGULAR_EXPRESSION "PASSED"
    )
endmacro()

macro (make_test exe )
  string (REPLACE " " "" smush_args ${ARGN})
  set (testname ${exe}${smush_args}.tst)

  make_named_test(${exe} ${testname} ${ARGN})
endmacro()


macro (make_hipify_test sourceFile )
    #string (REPLACE " " "" smush_args ${ARGN})
  set (testname ${sourceFile}${smush_args}.tst)

  add_test (NAME ${testname} 
      COMMAND ${HIP_PATH}/bin/hipify ${PROJECT_SOURCE_DIR}/${sourceFile} ${ARGN} 
            )
endmacro()


macro (make_test_matches exe match_string)
  string (REPLACE " " "" smush_args ${ARGN})
  set (testname ${exe}${smush_args}.tst)
  add_test (NAME ${testname} 
      COMMAND ${PROJECT_BINARY_DIR}/${exe} ${ARGN}
            )
  set_tests_properties (${testname}
      PROPERTIES PASS_REGULAR_EXPRESSION ${match_string}
    )
endmacro()



#make_hip_executable (hipAPIStreamEnable hipAPIStreamEnable.cpp)
#make_hip_executable (hipAPIStreamDisable hipAPIStreamDisable.cpp)
make_hip_executable (hip_ballot hip_ballot.cpp)
make_hip_executable (hip_anyall hip_anyall.cpp) 
make_hip_executable (hip_popc hip_popc.cpp) 
make_hip_executable (hip_clz hip_clz.cpp) 
make_hip_executable (hip_brev hip_brev.cpp) 
make_hip_executable (hip_ffs hip_ffs.cpp) 
make_hip_executable (hipGetDeviceAttribute hipGetDeviceAttribute.cpp) 
make_hip_executable (hipEnvVar hipEnvVar.cpp) 
make_hip_executable (hipEnvVarDriver hipEnvVarDriver.cpp) 
make_hip_executable (hipMemcpy_simple hipMemcpy_simple.cpp) 
make_hip_executable (hipMemcpy hipMemcpy.cpp) 
make_hip_executable (hipMemcpyAsync hipMemcpyAsync.cpp) 
make_hip_executable (hipMemset hipMemset.cpp) 
make_hip_executable (hipEventRecord hipEventRecord.cpp) 
make_hip_executable (hipLanguageExtensions hipLanguageExtensions.cpp) 
make_hip_executable (hipGridLaunch hipGridLaunch.cpp) 
make_hip_executable (hipHcc hipHcc.cpp) 
make_hip_executable (hipSimpleAtomicsTest hipSimpleAtomicsTest.cpp)
make_hip_executable (hipMathFunctionsHost hipMathFunctions.cpp hipSinglePrecisionMathHost.cpp hipDoublePrecisionMathHost.cpp)
make_hip_executable (hipMathFunctionsDevice hipMathFunctions.cpp hipSinglePrecisionMathDevice.cpp hipDoublePrecisionMathDevice.cpp)
make_hip_executable (hipIntrinsics hipMathFunctions.cpp hipSinglePrecisionIntrinsics.cpp hipDoublePrecisionIntrinsics.cpp hipIntegerIntrinsics.cpp)
make_hip_executable (hipPointerAttrib hipPointerAttrib.cpp) 
make_hip_executable (hipMultiThreadStreams1 hipMultiThreadStreams1.cpp)
make_hip_executable (hipMultiThreadStreams2 hipMultiThreadStreams2.cpp) 
make_hip_executable (hipHostAlloc hipHostAlloc.cpp)
make_hip_executable (hipStreamL5 hipStreamL5.cpp)
make_hip_executable (hipHostGetFlags hipHostGetFlags.cpp)
#TODO - re-enable.  This requires working hipHostRegister call, waiting on HCC feature.
make_hip_executable (hipHostRegister hipHostRegister.cpp)
make_hip_executable (hipRandomMemcpyAsync hipRandomMemcpyAsync.cpp)
make_hip_executable (hipMemoryAllocate hipMemoryAllocate.cpp)
make_hip_executable (hipFuncSetDeviceFlags hipFuncSetDeviceFlags.cpp)
make_hip_executable (hipFuncGetDevice hipFuncGetDevice.cpp)
make_hip_executable (hipFuncSetDevice hipFuncSetDevice.cpp)
make_hip_executable (hipFuncDeviceSynchronize hipFuncDeviceSynchronize.cpp)
make_hip_executable (hipPeerToPeer_simple hipPeerToPeer_simple.cpp) 

make_hip_executable (hipMultiThreadDevice hipMultiThreadDevice.cpp) 

make_test(hip_ballot " " )
make_test(hip_anyall " " )
make_test(hip_popc " " )
make_test(hip_brev " " )
make_test(hip_clz " " )
make_test(hip_ffs " " )
make_test(hipEventRecord --iterations 10)
make_test(hipMemset " " )
make_test(hipMemset --N 10    --memsetval 0x42 )  # small copy, just 10 bytes.
make_test(hipMemset --N 10013 --memsetval 0x5a )  # oddball size.
make_test(hipMemset --N 256M  --memsetval 0xa6 )  # big copy
make_test(hipGridLaunch " " )
make_test(hipEnvVarDriver " " )
<<<<<<< HEAD
make_test(hipPointerAttrib " " )
#make_test(hipMultiThreadStreams1 " " )
make_test(hipMultiThreadStreams2 " " )

#make_test(hipMemcpy  " " )
make_test(hipMemcpyAsync  " " )
=======
#TODO -reenable
#make_test(hipPointerAttrib " " )
#make_test(hipMultiThreadStreams1 " " )  Fails if 0x3 specified, passes otherwise.  
>>>>>>> 87e2be19

make_test(hipMultiThreadStreams2 " " )
make_test(hipMemcpy_simple  " " )
make_named_test(hipMemcpy "hipMemcpy-modes" --tests 0x1 )
make_named_test(hipMemcpy "hipMemcpy-size" --tests 0x6 )
make_named_test(hipMemcpy "hipMemcpy-multithreaded" --tests 0x8 )

# Debug synchronization, then enable.
#make_named_test(hipMemcpy_simple "hipMemcpyAsync-simple" --async)

make_test(hipHostAlloc " ")
#make_test(hipMemcpyAsync  " " )
# BS- comment out since test appears broken - asks for device pointer but pointer was never allocated.
#make_test(hipHostGetFlags " ")
make_test(hipHcc  " " )
#make_test(hipHostRegister " ")
make_test(hipStreamL5 " ")
make_test(hipRandomMemcpyAsync " ")
#make_test(hipAPIStreamEnable " ")
#make_test(hipAPIStreamDisable " ")
make_test(hipMemoryAllocate " ")
make_test(hipFuncSetDeviceFlags " ")
make_test(hipFuncGetDevice " ")
make_test(hipFuncSetDevice " ")
make_test(hipFuncDeviceSynchronize " ")
make_named_test (hipMultiThreadDevice "hipMultiThreadDevice-serial" --tests 0x1) 
make_named_test (hipMultiThreadDevice "hipMultiThreadDevice-pyramid" --tests 0x4) 
make_named_test (hipMultiThreadDevice "hipMultiThreadDevice-nearzero" --tests 0x10) 

if (${HIP_MULTI_GPU})
    make_test(hipPeerToPeer_simple " ")                  # use current device for copy, this fails. 
    make_test(hipPeerToPeer_simple --memcpyWithPeer)  
    make_test(hipPeerToPeer_simple --mirrorPeers)    # mirror mapping: test to ensure mirror doesn't destroy orig mapping.

endif()

# Isolate some tests which build but don't run on HCC platform, for now:
if (${HIP_PLATFORM} STREQUAL "nvcc")
make_test(hipMultiThreadStreams1 " " )
make_test(hipMemcpy  " " )
endif()

make_hipify_test(specialFunc.cu )<|MERGE_RESOLUTION|>--- conflicted
+++ resolved
@@ -191,18 +191,9 @@
 make_test(hipMemset --N 256M  --memsetval 0xa6 )  # big copy
 make_test(hipGridLaunch " " )
 make_test(hipEnvVarDriver " " )
-<<<<<<< HEAD
-make_test(hipPointerAttrib " " )
-#make_test(hipMultiThreadStreams1 " " )
-make_test(hipMultiThreadStreams2 " " )
-
-#make_test(hipMemcpy  " " )
-make_test(hipMemcpyAsync  " " )
-=======
 #TODO -reenable
 #make_test(hipPointerAttrib " " )
 #make_test(hipMultiThreadStreams1 " " )  Fails if 0x3 specified, passes otherwise.  
->>>>>>> 87e2be19
 
 make_test(hipMultiThreadStreams2 " " )
 make_test(hipMemcpy_simple  " " )
@@ -239,10 +230,4 @@
 
 endif()
 
-# Isolate some tests which build but don't run on HCC platform, for now:
-if (${HIP_PLATFORM} STREQUAL "nvcc")
-make_test(hipMultiThreadStreams1 " " )
-make_test(hipMemcpy  " " )
-endif()
-
 make_hipify_test(specialFunc.cu )