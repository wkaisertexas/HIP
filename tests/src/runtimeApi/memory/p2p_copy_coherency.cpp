--- conflicted
+++ resolved
@@ -34,11 +34,7 @@
 
 #define USE_HCC_MEMTRACKER 0 /* Debug flag to show the memtracker periodically */
 
-<<<<<<< HEAD
-#ifndef __HIP_VDI__
-=======
 #if defined(__HIP_PLATFORM_HCC__) && !defined(__HIP_VDI__)
->>>>>>> 808dae68
 #include <hc_am.hpp>
 #else
 #define USE_HCC_MEMTRACKER 0
