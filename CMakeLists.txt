--- conflicted
+++ resolved
@@ -5,6 +5,11 @@
 #  cmake -DHIP_COMPILER=clang -DHIP_PLATFORM=vdi -DVDI_DIR=/extra/lmoriche/hip-vdi/vdi -DOPENCL_DIR=/extra/lmoriche/clients/lmoriche_opencl_dev2/drivers/opencl/api/opencl -DLIBVDI_STATIC_DIR=/extra/lmoriche/hip-vdi/build/vdi ..
 
 set(CMAKE_MODULE_PATH ${CMAKE_MODULE_PATH} "${CMAKE_CURRENT_SOURCE_DIR}/cmake")
+
+#############################
+# Options
+#############################
+option(BUILD_HIPIFY_CLANG "Enable building the CUDA->HIP converter" OFF)
 
 #############################
 # Setup config generation
@@ -201,6 +206,19 @@
 if (NOT CPACK_SET_DESTDIR)
   set(CPACK_PACKAGING_INSTALL_PREFIX "/opt/rocm/hip" CACHE PATH "Default installation path of hcc installer package")
 endif (NOT CPACK_SET_DESTDIR)
+
+# Check if we need to enable ATP marker
+if(NOT DEFINED COMPILE_HIP_ATP_MARKER)
+    if(NOT DEFINED ENV{COMPILE_HIP_ATP_MARKER})
+        set(COMPILE_HIP_ATP_MARKER 0)
+    else()
+        set(COMPILE_HIP_ATP_MARKER $ENV{COMPILE_HIP_ATP_MARKER})
+        message(WARNING "HIP Markers are deprecated, please use roctracer/rocTX marker APIs.")
+    endif()
+else()
+    message(WARNING "HIP Markers are deprecated, please use roctracer/rocTX marker APIs.")
+endif()
+add_to_config(_buildInfo COMPILE_HIP_ATP_MARKER)
 
 #############################
 # Profiling API support
@@ -245,6 +263,11 @@
 set(INCLUDE_INSTALL_DIR ${CMAKE_INSTALL_PREFIX}/include)
 set(CONFIG_PACKAGE_INSTALL_DIR ${LIB_INSTALL_DIR}/cmake/hip)
 
+# Build clang hipify if enabled
+if (BUILD_HIPIFY_CLANG)
+    add_subdirectory(hipify-clang)
+endif()
+
 # Build LPL an CA (fat binary generation / fat binary decomposition tools) if
 # platform is hcc; do this before the ugly hijacking of the compiler, since no
 # HC code is involved.
@@ -286,6 +309,10 @@
 if(HIP_PLATFORM STREQUAL "hcc")
     include_directories(${PROJECT_SOURCE_DIR}/include)
     set(HIP_HCC_BUILD_FLAGS)
+    if(COMPILE_HIP_ATP_MARKER)
+        include_directories(/opt/rocm/profiler/CXLActivityLogger/include)
+        set(HIP_HCC_BUILD_FLAGS "${HIP_HCC_BUILD_FLAGS} -DCOMPILE_HIP_ATP_MARKER=1")
+    endif()
 
     # Add HIP_VERSION to CMAKE_<LANG>_FLAGS
     set(HIP_HCC_BUILD_FLAGS "${HIP_HCC_BUILD_FLAGS} -DHIP_VERSION_MAJOR=${HIP_VERSION_MAJOR} -DHIP_VERSION_MINOR=${HIP_VERSION_MINOR} -DHIP_VERSION_PATCH=${HIP_VERSION_GITDATE}")
@@ -336,6 +363,9 @@
         set (CMAKE_BUILD_WITH_INSTALL_RPATH TRUE )
         set (CMAKE_SKIP_BUILD_RPATH TRUE )
     endif ()
+    if(COMPILE_HIP_ATP_MARKER)
+        set(CMAKE_SHARED_LINKER_FLAGS "${CMAKE_SHARED_LINKER_FLAGS} -L/opt/rocm/profiler/CXLActivityLogger/bin/x86_64 -lCXLActivityLogger")
+    endif()
     add_library(hip_hcc SHARED ${SOURCE_FILES_RUNTIME})
     add_library(hip_hcc_static STATIC ${SOURCE_FILES_RUNTIME})
 
@@ -346,8 +376,8 @@
     target_link_libraries(hip_hcc PRIVATE hc_am)
     target_link_libraries(hip_hcc_static PRIVATE hc_am)
 
-<<<<<<< HEAD
     add_library(hiprtc SHARED src/hiprtc.cpp src/code_object_bundle.cpp)
+    target_compile_options(hiprtc PRIVATE -DDISABLE_REDUCED_GPU_BLOB_COPY)
     set_property ( TARGET hiprtc PROPERTY VERSION "${HIP_LIB_VERSION_STRING}" )
     set_property ( TARGET hiprtc PROPERTY SOVERSION "${HIP_LIB_VERSION_MAJOR}" )
 
@@ -355,16 +385,6 @@
         hiprtc SYSTEM
             PRIVATE ${PROJECT_SOURCE_DIR}/include ${HSA_PATH}/include)
 
-=======
-        add_library(hiprtc SHARED src/hiprtc.cpp src/code_object_bundle.cpp)
-        target_compile_options(hiprtc PRIVATE -DDISABLE_REDUCED_GPU_BLOB_COPY)
-        set_property ( TARGET hiprtc PROPERTY VERSION "${HIP_LIB_VERSION_STRING}" )
-        set_property ( TARGET hiprtc PROPERTY SOVERSION "${HIP_LIB_VERSION_MAJOR}" )
-        target_include_directories(
-            hiprtc SYSTEM
-                PRIVATE ${PROJECT_SOURCE_DIR}/include ${HSA_PATH}/include)
-    endif()
->>>>>>> 5c036520
     set_target_properties(hip_hcc PROPERTIES CXX_VISIBILITY_PRESET hidden)
     set_target_properties(hip_hcc PROPERTIES VISIBILITY_INLINES_HIDDEN 1)
 
@@ -505,7 +525,6 @@
     WORKING_DIRECTORY ${BUILD_DIR}
     DEPENDS lpl ca)
 
-<<<<<<< HEAD
 # Packaging needs to wait for hipify-clang to build if it's enabled...
 if (BUILD_HIPIFY_CLANG)
     add_dependencies(pkg_hip_base hipify-clang)
@@ -519,14 +538,6 @@
   configure_file(packaging/hip-hcc.postinst ${BUILD_DIR}/postinst @ONLY)
   configure_file(packaging/hip-hcc.prerm ${BUILD_DIR}/prerm @ONLY)
   add_custom_target(pkg_hip_hcc  COMMAND ${CMAKE_COMMAND} .
-=======
-# Package: hip_hcc
-set(BUILD_DIR ${CMAKE_CURRENT_BINARY_DIR}/packages/hip_hcc)
-configure_file(packaging/hip-hcc.txt ${BUILD_DIR}/CMakeLists.txt @ONLY)
-configure_file(packaging/hip-hcc.postinst ${BUILD_DIR}/postinst @ONLY)
-configure_file(packaging/hip-hcc.prerm ${BUILD_DIR}/prerm @ONLY)
-add_custom_target(pkg_hip_hcc  COMMAND ${CMAKE_COMMAND} .
->>>>>>> 5c036520
     COMMAND rm -rf *.deb *.rpm *.tar.gz
     COMMAND make package
     COMMAND cp *.deb ${PROJECT_BINARY_DIR}
