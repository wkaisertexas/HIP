--- conflicted
+++ resolved
@@ -1312,25 +1312,6 @@
         hipStatus = hipErrorInvalidValue;
     } else {
 #if USE_IPC
-<<<<<<< HEAD
-    // Get the current device agent.
-    hc::accelerator acc;
-    hsa_agent_t *agent = static_cast<hsa_agent_t*>(acc.get_hsa_agent());
-    if(!agent)
-        return hipErrorInvalidResourceHandle;
-
-    ihipIpcMemHandle_t* iHandle = (ihipIpcMemHandle_t*) &handle;
-    //Attach ipc memory
-    auto ctx= ihipGetTlsDefaultCtx();
-    {
-        LockedAccessor_CtxCrit_t crit(ctx->criticalData());
-        // the peerCnt always stores self so make sure the trace actually
-        hsa_status_t hsa_status =
-         hsa_amd_ipc_memory_attach((hsa_amd_ipc_memory_t*)&(iHandle->ipc_handle), iHandle->psize, crit->peerCnt(), crit->peerAgents(), devPtr);
-        if(hsa_status != HSA_STATUS_SUCCESS)
-            hipStatus = hipErrorMapBufferObjectFailed;
-    }
-=======
         // Get the current device agent.
         hc::accelerator acc;
         hsa_agent_t *agent = static_cast<hsa_agent_t*>(acc.get_hsa_agent());
@@ -1348,7 +1329,6 @@
             if(hsa_status != HSA_STATUS_SUCCESS)
                 hipStatus = hipErrorMapBufferObjectFailed;
         }
->>>>>>> fed03710
 #else
         hipStatus = hipErrorRuntimeOther;
 #endif
