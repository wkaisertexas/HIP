--- conflicted
+++ resolved
@@ -68,11 +68,9 @@
 extern int HIP_SYNC_STREAM_WAIT;
 
 extern int HIP_SYNC_NULL_STREAM;
-<<<<<<< HEAD
 extern int HIP_INIT_ALLOC;
-=======
 extern int HIP_FORCE_NULL_STREAM;
->>>>>>> 926c8677
+
 
 // TODO - remove when this is standard behavior.
 extern int HCC_OPT_FLUSH;
