--- conflicted
+++ resolved
@@ -145,20 +145,13 @@
 
     auto ctx = ihipGetTlsDefaultCtx();
 
-<<<<<<< HEAD
     if (!ctx) return hipErrorInvalidDevice;
-=======
-    size_t globalWorkSizeX = (size_t)gridSizeX * (size_t)blockSizeX;
-    size_t globalWorkSizeY = (size_t)gridSizeY * (size_t)blockSizeY;
-    size_t globalWorkSizeZ = (size_t)gridSizeZ * (size_t)blockSizeZ;
-    if(globalWorkSizeX > UINT32_MAX || globalWorkSizeY > UINT32_MAX || globalWorkSizeZ > UINT32_MAX)
-    {
+
+    if (gridSizeX > UINT32_MAX / blockSizeX ||
+        gridSizeY > UINT32_MAX / blockSizeY ||
+        gridSizeZ > UINT32_MAX / blockSizeZ) {
         return hipErrorInvalidConfiguration;
     }
-
-    if (ctx == nullptr) {
-        ret = hipErrorInvalidDevice;
->>>>>>> 93e62401
 
     int deviceId = ctx->getDevice()->_deviceId;
     ihipDevice_t* currentDevice = ihipGetDevice(deviceId);
@@ -178,25 +171,7 @@
                 '\0');
             kernargs.insert(kernargs.cend(), p, p + x.first);
 
-<<<<<<< HEAD
             ++kernelParams;
-=======
-                ++kernelParams;
-            }
-        } else if (extra) {
-            if (extra[0] == HIP_LAUNCH_PARAM_BUFFER_POINTER &&
-                extra[2] == HIP_LAUNCH_PARAM_BUFFER_SIZE && extra[4] == HIP_LAUNCH_PARAM_END) {
-                auto args = (char*)extra[1];
-                size_t argSize = *(size_t*)(extra[3]);
-                kernargs.insert(kernargs.end(), args, args+argSize);
-            } else {
-                return hipErrorNotInitialized;
-            }
-
-        } 
-        else if (f->_kernarg_layout.size() != 0) {
-            return hipErrorInvalidValue;
->>>>>>> 93e62401
         }
     } else if (extra) {
         if (extra[0] != HIP_LAUNCH_PARAM_BUFFER_POINTER ||
@@ -209,99 +184,32 @@
         size_t padSize = (~kernargs.size() + 1) & (HIP_IMPLICIT_KERNARG_ALIGNMENT - 1);
         kernargs.insert(kernargs.end(), padSize + HIP_IMPLICIT_KERNARG_SIZE, 0);
 
-<<<<<<< HEAD
         const auto p{static_cast<const char*>(*impCoopParams)};
         // The sixth index is for multi-grid synchronization
         kernargs.insert((kernargs.cend() - padSize - HIP_IMPLICIT_KERNARG_SIZE) + 6 * HIP_IMPLICIT_KERNARG_ALIGNMENT,
                         p, p + HIP_IMPLICIT_KERNARG_ALIGNMENT);
     }
-=======
-        if (impCoopParams) {
-            const auto p{static_cast<const char*>(*impCoopParams)};
-            // The sixth index is for multi-grid synchronization
-            kernargs.insert((kernargs.cend() - padSize - HIP_IMPLICIT_KERNARG_SIZE) + 6 * HIP_IMPLICIT_KERNARG_ALIGNMENT,
-                            p, p + HIP_IMPLICIT_KERNARG_ALIGNMENT);
-        }
-
-        /*
-          Kernel argument preparation.
-        */
-        grid_launch_parm lp;
-        lp.dynamic_group_mem_bytes =
-            sharedMemBytes;  // TODO - this should be part of preLaunchKernel.
-        hStream = ihipPreLaunchKernel(
-            hStream, dim3(globalWorkSizeX/blockSizeX, globalWorkSizeY/blockSizeY, globalWorkSizeZ/blockSizeZ),
-            dim3(blockSizeX, blockSizeY, blockSizeZ), &lp, f->_name.c_str(), isStreamLocked);
-
-        hsa_kernel_dispatch_packet_t aql;
-
-        memset(&aql, 0, sizeof(aql));
-
-        // aql.completion_signal._handle = 0;
-        // aql.kernarg_address = 0;
-
-        aql.workgroup_size_x = blockSizeX;
-        aql.workgroup_size_y = blockSizeY;
-        aql.workgroup_size_z = blockSizeZ;
-        aql.grid_size_x = globalWorkSizeX;
-        aql.grid_size_y = globalWorkSizeY;
-        aql.grid_size_z = globalWorkSizeZ;
-        if (f->_is_code_object_v3) {
-            const auto* header =
-                reinterpret_cast<const amd_kernel_code_v3_t*>(f->_header);
-            aql.group_segment_size =
-                header->group_segment_fixed_size + sharedMemBytes;
-            aql.private_segment_size =
-                header->private_segment_fixed_size;
-        } else {
-            aql.group_segment_size =
-                f->_header->workgroup_group_segment_byte_size + sharedMemBytes;
-            aql.private_segment_size =
-                f->_header->workitem_private_segment_byte_size;
-        }
-        aql.kernel_object = f->_object;
-        aql.setup = 3 << HSA_KERNEL_DISPATCH_PACKET_SETUP_DIMENSIONS;
-        aql.header =
-            (HSA_PACKET_TYPE_KERNEL_DISPATCH << HSA_PACKET_HEADER_TYPE);
-        if((flags & 0x1)== 0 ) {
-            //in_order
-            aql.header |= (1 << HSA_PACKET_HEADER_BARRIER);
-        }
-
-        aql.header |= lp.launch_fence;
-
-        hc::completion_future cf;
-
-        lp.av->dispatch_hsa_kernel(&aql, kernargs.data(), kernargs.size(),
-                                   (startEvent || stopEvent) ? &cf : nullptr
-#if (__hcc_workweek__ > 17312)
-                                   ,
-                                   f->_name.c_str()
-#endif
-        );
->>>>>>> 93e62401
 
     /*
       Kernel argument preparation.
     */
     grid_launch_parm lp;
-    lp.dynamic_group_mem_bytes =
-        sharedMemBytes;  // TODO - this should be part of preLaunchKernel.
-    hStream = ihipPreLaunchKernel(
-        hStream, dim3(globalWorkSizeX/localWorkSizeX, globalWorkSizeY/localWorkSizeY, globalWorkSizeZ/localWorkSizeZ),
-        dim3(localWorkSizeX, localWorkSizeY, localWorkSizeZ), &lp, f->_name.c_str(), isStreamLocked);
+    lp.dynamic_group_mem_bytes = sharedMemBytes;  // TODO - this should be part of preLaunchKernel.
+    hStream = ihipPreLaunchKernel(hStream, dim3(gridSizeX, gridSizeY, gridSizeZ),
+                                  dim3(blockSizeX, blockSizeY, blockSizeZ), &lp,
+                                  f->_name.c_str(), isStreamLocked);
 
     hsa_kernel_dispatch_packet_t aql{};
 
     // aql.completion_signal._handle = 0;
     // aql.kernarg_address = 0;
 
-    aql.workgroup_size_x = localWorkSizeX;
-    aql.workgroup_size_y = localWorkSizeY;
-    aql.workgroup_size_z = localWorkSizeZ;
-    aql.grid_size_x = globalWorkSizeX;
-    aql.grid_size_y = globalWorkSizeY;
-    aql.grid_size_z = globalWorkSizeZ;
+    aql.workgroup_size_x = blockSizeX;
+    aql.workgroup_size_y = blockSizeY;
+    aql.workgroup_size_z = blockSizeZ;
+    aql.grid_size_x = gridSizeX * blockSizeX;
+    aql.grid_size_y = gridSizeY * blockSizeY;
+    aql.grid_size_z = gridSizeZ * blockSizeZ;
     if (f->_is_code_object_v3) {
         const auto* header =
             reinterpret_cast<const amd_kernel_code_v3_t*>(f->_header);
@@ -1517,7 +1425,7 @@
    int* numBlocks, const void* f, int blockSize, size_t dynSharedMemPerBlk)
 {
     HIP_INIT_API(hipOccupancyMaxActiveBlocksPerMultiprocessor, numBlocks, f, blockSize, dynSharedMemPerBlk);
-   
+
     auto F = hip_impl::get_program_state().kernel_descriptor((std::uintptr_t)(f),
                                                    hip_impl::target_agent(0));
 
