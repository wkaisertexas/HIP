--- conflicted
+++ resolved
@@ -178,13 +178,6 @@
         size_t padSize = (~kernargs.size() + 1) & (HIP_IMPLICIT_KERNARG_ALIGNMENT - 1);
         kernargs.insert(kernargs.end(), padSize + HIP_IMPLICIT_KERNARG_SIZE, 0);
 
-<<<<<<< HEAD
-        const auto p{static_cast<const char*>(*impCoopParams)};
-        // The sixth index is for multi-grid synchronization
-        kernargs.insert((kernargs.cend() - padSize - HIP_IMPLICIT_KERNARG_SIZE) + 6 * HIP_IMPLICIT_KERNARG_ALIGNMENT,
-                        p, p + HIP_IMPLICIT_KERNARG_ALIGNMENT);
-    }
-=======
         if (impCoopParams) {
             const auto p{static_cast<const char*>(*impCoopParams)};
             // The sixth index is for multi-grid synchronization
@@ -248,7 +241,6 @@
                                    f->_name.c_str()
 #endif
         );
->>>>>>> df20c17f
 
     /*
       Kernel argument preparation.
