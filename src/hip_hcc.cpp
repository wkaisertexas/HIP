/*
Copyright (c) 2015-2016 Advanced Micro Devices, Inc. All rights reserved.

Permission is hereby granted, free of charge, to any person obtaining a copy
of this software and associated documentation files (the "Software"), to deal
in the Software without restriction, including without limitation the rights
to use, copy, modify, merge, publish, distribute, sublicense, and/or sell
copies of the Software, and to permit persons to whom the Software is
furnished to do so, subject to the following conditions:

The above copyright notice and this permission notice shall be included in
all copies or substantial portions of the Software.

THE SOFTWARE IS PROVIDED "AS IS", WITHOUT WARRANTY OF ANY KIND, EXPRESS OR
IMPLIED, INCLUDING BUT NOT LIMITED TO THE WARRANTIES OF MERCHANTABILITY,
FITNESS FOR A PARTICULAR PURPOSE AND NONINFRINGEMENT.  IN NO EVENT SHALL THE
AUTHORS OR COPYRIGHT HOLDERS BE LIABLE FOR ANY CLAIM, DAMAGES OR OTHER
LIABILITY, WHETHER IN AN ACTION OF CONTRACT, TORT OR OTHERWISE, ARISING FROM,
OUT OF OR IN CONNECTION WITH THE SOFTWARE OR THE USE OR OTHER DEALINGS IN
THE SOFTWARE.
*/
/**
 * @file hip_hcc.cpp
 *
 * Contains definitions for functions that are large enough that we don't want to inline them everywhere.
 * This file is compiled and linked into apps running HIP / HCC path.
 */
#include <assert.h>
#include <stdint.h>
#include <iostream>
#include <sstream>
#include <list>
#include <sys/types.h>
#include <unistd.h>
#include <deque>
#include <vector>
#include <algorithm>

#include <hc.hpp>
#include <hc_am.hpp>

#include "hip_runtime.h"
#include "hcc_detail/hip_hcc.h"
#include "hsa_ext_amd.h"

// HIP includes:
#define HIP_HCC
//#include "hcc_detail/staging_buffer.h"


// TODO, re-org header order.
extern const char *ihipErrorString(hipError_t hip_error);
#include "hcc_detail/trace_helper.h"

const int release = 1;


int HIP_LAUNCH_BLOCKING = 0;

int HIP_PRINT_ENV = 0;
int HIP_TRACE_API= 0;
int HIP_ATP_MARKER= 0;
int HIP_DB= 0;
int HIP_STAGING_SIZE = 64;   /* size of staging buffers, in KB */
int HIP_STAGING_BUFFERS = 2;    // TODO - remove, two buffers should be enough.
int HIP_PININPLACE = 0;
int HIP_STREAM_SIGNALS = 2;  /* number of signals to allocate at stream creation */
int HIP_VISIBLE_DEVICES = 0; /* Contains a comma-separated sequence of GPU identifiers */


//---
// Chicken bits for disabling functionality to work around potential issues:
int HIP_DISABLE_HW_KERNEL_DEP = 0;
int HIP_DISABLE_HW_COPY_DEP = 0;

thread_local int tls_defaultDevice = 0;
thread_local hipError_t tls_lastHipError = hipSuccess;



//=================================================================================================
//Forward Declarations:
//=================================================================================================
bool ihipIsValidDevice(unsigned deviceIndex);

std::once_flag hip_initialized;
ihipDevice_t *g_devices;
bool g_visible_device = false;
unsigned g_deviceCnt;
std::vector<int> g_hip_visible_devices;
hsa_agent_t g_cpu_agent;



//=================================================================================================
// Implementation:
//=================================================================================================


//=================================================================================================
// ihipSignal_t:
//=================================================================================================
//
//---
ihipSignal_t::ihipSignal_t() :  _sig_id(0)
{
    if (hsa_signal_create(0/*value*/, 0, NULL, &_hsa_signal) != HSA_STATUS_SUCCESS) {
        throw ihipException(hipErrorOutOfResources);
    }
    //tprintf (DB_SIGNAL, "  allocated hsa_signal=%lu\n", (_hsa_signal.handle));
}

//---
ihipSignal_t::~ihipSignal_t()
{
    tprintf (DB_SIGNAL, "  destroy hsa_signal #%lu (#%lu)\n", (_hsa_signal.handle), _sig_id);
    if (hsa_signal_destroy(_hsa_signal) != HSA_STATUS_SUCCESS) {
       throw ihipException(hipErrorOutOfResources);
    }
};



//=================================================================================================
// ihipStream_t:
//=================================================================================================
//---
ihipStream_t::ihipStream_t(unsigned device_index, hc::accelerator_view av, unsigned int flags) :
    _id(0), // will be set by add function.
    _av(av),
    _flags(flags),
    _device_index(device_index)
{
    tprintf(DB_SYNC, " streamCreate: stream=%p\n", this);
};


//---
ihipStream_t::~ihipStream_t()
{
}



//---
void ihipStream_t::locked_reclaimSignals(SIGSEQNUM sigNum)
{
    LockedAccessor_StreamCrit_t crit(_criticalData);

    tprintf(DB_SIGNAL, "reclaim signal #%lu\n", sigNum);
    // Mark all signals older and including this one as available for re-allocation.
    crit->_oldest_live_sig_id = sigNum+1;
}


//---
void ihipStream_t::waitCopy(LockedAccessor_StreamCrit_t &crit, ihipSignal_t *signal)
{
    hsa_signal_wait_acquire(signal->_hsa_signal, HSA_SIGNAL_CONDITION_LT, 1, UINT64_MAX, HSA_WAIT_STATE_ACTIVE);

    SIGSEQNUM sigNum = signal->_sig_id;

    tprintf(DB_SIGNAL, "waitCopy reclaim signal #%lu\n", sigNum);
    // Mark all signals older and including this one as available for reclaim
    if (sigNum > crit->_oldest_live_sig_id) {
        crit->_oldest_live_sig_id = sigNum+1; // TODO, +1 here seems dangerous.
    }

}

//Wait for all kernel and data copy commands in this stream to complete.
//This signature should be used in routines that already have locked the stream mutex
void ihipStream_t::wait(LockedAccessor_StreamCrit_t &crit, bool assertQueueEmpty)
{
    if (! assertQueueEmpty) {
        tprintf (DB_SYNC, "stream %p wait for queue-empty..\n", this);
        _av.wait();
    }
    if (crit->_last_copy_signal) {
        tprintf (DB_SYNC, "stream %p wait for lastCopy:#%lu...\n", this, lastCopySeqId(crit) );
        this->waitCopy(crit, crit->_last_copy_signal);
    }

    // Reset the stream to "empty" - next command will not set up an inpute dependency on any older signal.
    crit->_last_command_type = ihipCommandCopyH2D;
    crit->_last_copy_signal = NULL;
}


//---
//Wait for all kernel and data copy commands in this stream to complete.
void ihipStream_t::locked_wait(bool assertQueueEmpty)
{
    LockedAccessor_StreamCrit_t crit(_criticalData);

    wait(crit, assertQueueEmpty);

};


// Recompute the peercnt and the packed _peerAgents whenever a peer is added or deleted.
// The packed _peerAgents can efficiently be used on each memory allocation.
template<> 
void ihipDeviceCriticalBase_t<DeviceMutex>::recomputePeerAgents()
{
    _peerCnt = 0;
    std::for_each (_peers.begin(), _peers.end(), [this](ihipDevice_t* device) {
        _peerAgents[_peerCnt++] = device->_hsa_agent;
    });
}


template<>
bool ihipDeviceCriticalBase_t<DeviceMutex>::addPeer(ihipDevice_t *peer) 
{
    auto match = std::find(_peers.begin(), _peers.end(), peer);
    if (match == std::end(_peers)) {
        // Not already a peer, let's update the list:
        _peers.push_back(peer);
        recomputePeerAgents();
        return true;
    }

    // If we get here - peer was already on list, silently ignore.
    return false;
}


template<>
bool ihipDeviceCriticalBase_t<DeviceMutex>::removePeer(ihipDevice_t *peer) 
{
    auto match = std::find(_peers.begin(), _peers.end(), peer);
    if (match != std::end(_peers)) {
        // Found a valid peer, let's remove it.
        _peers.remove(peer);
        recomputePeerAgents();
        return true;
    } else {
        return false;
    }
}


template<>
void ihipDeviceCriticalBase_t<DeviceMutex>::resetPeers(ihipDevice_t *thisDevice)
{
    _peers.clear();
    _peerCnt = 0;
    addPeer(thisDevice); // peer-list always contains self agent.
}


template<>
void ihipDeviceCriticalBase_t<DeviceMutex>::addStream(ihipStream_t *stream)
{
    _streams.push_back(stream);
    stream->_id = incStreamId();
}

//-------------------------------------------------------------------------------------------------

//---
ihipDevice_t * ihipStream_t::getDevice() const
{
    if (ihipIsValidDevice(_device_index)) {
        return &g_devices[_device_index];
    } else {
        return NULL;
    }
};


//---
// Allocate a new signal from the signal pool.
// Returned signals have value of 0.
// Signals are intended for use in this stream and are always reclaimed "in-order".
ihipSignal_t *ihipStream_t::allocSignal(LockedAccessor_StreamCrit_t &crit)
{
    int numToScan = crit->_signalPool.size();
    do {
        auto thisCursor = crit->_signalCursor;
        if (++crit->_signalCursor == crit->_signalPool.size()) {
            crit->_signalCursor = 0;
        }

        if (crit->_signalPool[thisCursor]._sig_id < crit->_oldest_live_sig_id) {
            SIGSEQNUM oldSigId = crit->_signalPool[thisCursor]._sig_id;
            crit->_signalPool[thisCursor]._index = thisCursor;
            crit->_signalPool[thisCursor]._sig_id  =  ++crit->_stream_sig_id;  // allocate it.
            tprintf(DB_SIGNAL, "allocatSignal #%lu at pos:%i (old sigId:%lu < oldest_live:%lu)\n",
                    crit->_signalPool[thisCursor]._sig_id,
                    thisCursor, oldSigId, crit->_oldest_live_sig_id);



            return &crit->_signalPool[thisCursor];
        }

    } while (--numToScan) ;

    assert(numToScan == 0);

    // Have to grow the pool:
    crit->_signalCursor = crit->_signalPool.size(); // set to the beginning of the new entries:
    if (crit->_signalCursor > 10000) {
        fprintf (stderr, "warning: signal pool size=%d, may indicate runaway number of inflight commands\n", crit->_signalCursor);
    }
    crit->_signalPool.resize(crit->_signalPool.size() * 2);
    tprintf (DB_SIGNAL, "grow signal pool to %zu entries, cursor=%d\n", crit->_signalPool.size(), crit->_signalCursor);
    return allocSignal(crit);  // try again,

    // Should never reach here.
    assert(0);
}


//---
void ihipStream_t::enqueueBarrier(hsa_queue_t* queue, ihipSignal_t *depSignal)
{

    // Obtain the write index for the command queue
    uint64_t index = hsa_queue_load_write_index_relaxed(queue);
    const uint32_t queueMask = queue->size - 1;

    // Define the barrier packet to be at the calculated queue index address
    hsa_barrier_and_packet_t* barrier = &(((hsa_barrier_and_packet_t*)(queue->base_address))[index&queueMask]);
    memset(barrier, 0, sizeof(hsa_barrier_and_packet_t));

    // setup header
    uint16_t header = HSA_PACKET_TYPE_BARRIER_AND << HSA_PACKET_HEADER_TYPE;
    header |= 1 << HSA_PACKET_HEADER_BARRIER;
    //header |= HSA_FENCE_SCOPE_SYSTEM << HSA_PACKET_HEADER_ACQUIRE_FENCE_SCOPE;
    //header |= HSA_FENCE_SCOPE_SYSTEM << HSA_PACKET_HEADER_RELEASE_FENCE_SCOPE;
    barrier->header = header;

    barrier->dep_signal[0] = depSignal->_hsa_signal;

    barrier->completion_signal.handle = 0;

    // TODO - check queue overflow, return error:
    // Increment write index and ring doorbell to dispatch the kernel
    hsa_queue_store_write_index_relaxed(queue, index+1);
    hsa_signal_store_relaxed(queue->doorbell_signal, index);
}


//--
//When the commands in a stream change types (ie kernel command follows a data command,
//or data command follows a kernel command), then we need to add a barrier packet
//into the stream to mimic CUDA stream semantics.  (some hardware uses separate
//queues for data commands and kernel commands, and no implicit ordering is provided).
//
bool ihipStream_t::lockopen_preKernelCommand()
{
    LockedAccessor_StreamCrit_t crit(_criticalData, false/*no unlock at destruction*/);

    bool addedSync = false;
    // If switching command types, we need to add a barrier packet to synchronize things.
    if (crit->_last_command_type != ihipCommandKernel) {
        if (crit->_last_copy_signal) {
            addedSync = true;

            hsa_queue_t * q =  (hsa_queue_t*)_av.get_hsa_queue();
            if (HIP_DISABLE_HW_KERNEL_DEP == 0) {
                this->enqueueBarrier(q, crit->_last_copy_signal);
                tprintf (DB_SYNC, "stream %p switch %s to %s (barrier pkt inserted with wait on #%lu)\n",
                        this, ihipCommandName[crit->_last_command_type], ihipCommandName[ihipCommandKernel], crit->_last_copy_signal->_sig_id)

            } else if (HIP_DISABLE_HW_KERNEL_DEP>0) {
                    tprintf (DB_SYNC, "stream %p switch %s to %s (HOST wait for previous...)\n",
                            this, ihipCommandName[crit->_last_command_type], ihipCommandName[ihipCommandKernel]);
                    this->waitCopy(crit, crit->_last_copy_signal);
            } else if (HIP_DISABLE_HW_KERNEL_DEP==-1) {
                tprintf (DB_SYNC, "stream %p switch %s to %s (IGNORE dependency)\n",
                        this, ihipCommandName[crit->_last_command_type], ihipCommandName[ihipCommandKernel]);
            }
        }
        crit->_last_command_type = ihipCommandKernel;
    }

    return addedSync;
}


//---
// Must be called after kernel finishes, this releases the lock on the stream so other commands can submit.
void ihipStream_t::lockclose_postKernelCommand(hc::completion_future &kernelFuture)
{
    // We locked _criticalData in the lockopen_preKernelCommand() so OK to access here:
    _criticalData._last_kernel_future = kernelFuture;

    _criticalData.unlock(); // paired with lock from lockopen_preKernelCommand.
};



//---
// Called whenever a copy command is set to the stream.
// Examines the last command sent to this stream and returns a signal to wait on, if required.
int ihipStream_t::preCopyCommand(LockedAccessor_StreamCrit_t &crit, ihipSignal_t *lastCopy, hsa_signal_t *waitSignal, ihipCommand_t copyType)
{
    int needSync = 0;

    waitSignal->handle = 0;

    //_mutex.lock(); // will be unlocked in postCopyCommand

    // If switching command types, we need to add a barrier packet to synchronize things.
    if (FORCE_SAMEDIR_COPY_DEP || (crit->_last_command_type != copyType)) {


        if (crit->_last_command_type == ihipCommandKernel) {
            tprintf (DB_SYNC, "stream %p switch %s to %s (async copy dep on prev kernel)\n",
                    this, ihipCommandName[crit->_last_command_type], ihipCommandName[copyType]);
            needSync = 1;
            hsa_signal_t *hsaSignal = (static_cast<hsa_signal_t*> (crit->_last_kernel_future.get_native_handle()));
            if (hsaSignal) {
                *waitSignal = * hsaSignal;
            } else {
                assert(0); // if NULL signal, and we return 1, hsa_amd_memory_copy_async will fail.  Confirm this never happens.
            }
        } else if (crit->_last_copy_signal) {
            needSync = 1;
            tprintf (DB_SYNC, "stream %p switch %s to %s (async copy dep on other copy #%lu)\n",
                    this, ihipCommandName[crit->_last_command_type], ihipCommandName[copyType], crit->_last_copy_signal->_sig_id);
            *waitSignal = crit->_last_copy_signal->_hsa_signal;
        }

        if (HIP_DISABLE_HW_COPY_DEP && needSync) {
            if (HIP_DISABLE_HW_COPY_DEP == -1) {
                tprintf (DB_SYNC, "IGNORE copy dependency\n")

            } else {
                tprintf (DB_SYNC, "HOST-wait for copy dependency\n")
                // do the wait here on the host, and disable the device-side command resolution.
                hsa_signal_wait_acquire(*waitSignal, HSA_SIGNAL_CONDITION_LT, 1, UINT64_MAX, HSA_WAIT_STATE_ACTIVE);
                needSync = 0;
            }
        }

        crit->_last_command_type = copyType;
    }

    crit->_last_copy_signal = lastCopy;

    return needSync;
}




//=================================================================================================
//
//Reset the device - this is called from hipDeviceReset.
//Device may be reset multiple times, and may be reset after init.
void ihipDevice_t::locked_reset()
{
    // Obtain mutex access to the device critical data, release by destructor
    LockedAccessor_DeviceCrit_t  crit(_criticalData);


    //---
    //Wait for pending activity to complete?  TODO - check if this is required behavior:
    tprintf(DB_SYNC, "locked_reset waiting for activity to complete.\n");

    // Reset and remove streams:
    // Delete all created streams including the default one.
    for (auto streamI=crit->const_streams().begin(); streamI!=crit->const_streams().end(); streamI++) {
        ihipStream_t *stream = *streamI;
        (*streamI)->locked_wait();
        tprintf(DB_SYNC, " delete stream=%p\n", stream);
        
        delete stream;
    }
    // Clear the list.
    crit->streams().clear();


    // Create a fresh default stream and add it:
    _default_stream = new ihipStream_t(_device_index, _acc.get_default_view(), hipStreamDefault);
    crit->addStream(_default_stream);


    // This resest peer list to just me:
    crit->resetPeers(this);

    // Reset and release all memory stored in the tracker:
    // Reset will remove peer mapping so don't need to do this explicitly.
    am_memtracker_reset(_acc);

};


//---
void ihipDevice_t::init(unsigned device_index, unsigned deviceCnt, hc::accelerator &acc, unsigned flags)
{
    _device_index = device_index;
    _device_flags = flags;
    _acc = acc;

    hsa_agent_t *agent = static_cast<hsa_agent_t*> (acc.get_hsa_agent());
    if (agent) {
        int err = hsa_agent_get_info(*agent, (hsa_agent_info_t)HSA_AMD_AGENT_INFO_COMPUTE_UNIT_COUNT, &_compute_units);
        if (err != HSA_STATUS_SUCCESS) {
            _compute_units = 1;
        }

        _hsa_agent = *agent;
    } else {
        _hsa_agent.handle = static_cast<uint64_t> (-1);
    }

    getProperties(&_props);

    _criticalData.init(deviceCnt);

    locked_reset();


    tprintf(DB_SYNC, "created device with default_stream=%p\n", _default_stream);

    hsa_region_t *pinnedHostRegion;
    pinnedHostRegion = static_cast<hsa_region_t*>(_acc.get_hsa_am_system_region());
    _staging_buffer[0] = new StagingBuffer(_hsa_agent, *pinnedHostRegion, HIP_STAGING_SIZE*1024, HIP_STAGING_BUFFERS);
    _staging_buffer[1] = new StagingBuffer(_hsa_agent, *pinnedHostRegion, HIP_STAGING_SIZE*1024, HIP_STAGING_BUFFERS);

};




ihipDevice_t::~ihipDevice_t()
{
    if (_default_stream) {
        delete _default_stream;
        _default_stream = NULL;
    }

    for (int i=0; i<2; i++) {
        if (_staging_buffer[i]) {
            delete _staging_buffer[i];
            _staging_buffer[i] = NULL;
        }
    }
}

//----




//=================================================================================================
// Utility functions, these are not part of the public HIP API
//=================================================================================================

//=================================================================================================

#define DeviceErrorCheck(x) if (x != HSA_STATUS_SUCCESS) { return hipErrorInvalidDevice; }

#define ErrorCheck(x) error_check(x, __LINE__, __FILE__)

void error_check(hsa_status_t hsa_error_code, int line_num, std::string str) {
  if (hsa_error_code != HSA_STATUS_SUCCESS) {
    printf("HSA reported error!\n In file: %s\nAt line: %d\n", str.c_str(),line_num);
  }
}

hsa_status_t get_region_info(hsa_region_t region, void* data)
{
    hsa_status_t err;
    hipDeviceProp_t* p_prop = reinterpret_cast<hipDeviceProp_t*>(data);
    uint32_t region_segment;

    // Get region segment
    err = hsa_region_get_info(region, HSA_REGION_INFO_SEGMENT, &region_segment);
    ErrorCheck(err);

    switch(region_segment) {
    case HSA_REGION_SEGMENT_READONLY:
        err = hsa_region_get_info(region, HSA_REGION_INFO_SIZE, &(p_prop->totalConstMem)); break;
    /* case HSA_REGION_SEGMENT_PRIVATE:
        cout<<"PRIVATE"<<endl; private segment cannot be queried */
    case HSA_REGION_SEGMENT_GROUP:
        err = hsa_region_get_info(region, HSA_REGION_INFO_SIZE, &(p_prop->sharedMemPerBlock)); break;
    default: break;
    }
    return HSA_STATUS_SUCCESS;
}

// Determines if the given agent is of type HSA_DEVICE_TYPE_GPU and counts it.
static hsa_status_t countGpuAgents(hsa_agent_t agent, void *data) {
    if (data == NULL) {
        return HSA_STATUS_ERROR_INVALID_ARGUMENT;
    }
    hsa_device_type_t device_type;
    hsa_status_t status = hsa_agent_get_info(agent, HSA_AGENT_INFO_DEVICE, &device_type);
    if (status != HSA_STATUS_SUCCESS) {
        return status;
    }
    if (device_type == HSA_DEVICE_TYPE_GPU) {
        (*static_cast<int*>(data))++;
    }
    return HSA_STATUS_SUCCESS;
}

// Internal version,
hipError_t ihipDevice_t::getProperties(hipDeviceProp_t* prop)
{
    hipError_t e = hipSuccess;
    hsa_status_t err;

    // Set some defaults in case we don't find the appropriate regions:
    prop->totalGlobalMem = 0;
    prop->totalConstMem = 0;
    prop->sharedMemPerBlock = 0;
    prop-> maxThreadsPerMultiProcessor = 0;
    prop->regsPerBlock = 0;

    if (_hsa_agent.handle == -1) {
        return hipErrorInvalidDevice;
    }

    // Iterates over the agents to determine Multiple GPU devices
    // using the countGpuAgents callback.
    //! @bug : on HCC, isMultiGpuBoard returns True if system contains multiple GPUS (rather than if GPU is on a multi-ASIC board)
    int gpuAgentsCount = 0;
    err = hsa_iterate_agents(countGpuAgents, &gpuAgentsCount);
    if (err == HSA_STATUS_INFO_BREAK) { err = HSA_STATUS_SUCCESS; }
    DeviceErrorCheck(err);
    prop->isMultiGpuBoard = 0 ? gpuAgentsCount < 2 : 1;

    // Get agent name
    err = hsa_agent_get_info(_hsa_agent, HSA_AGENT_INFO_NAME, &(prop->name));
    DeviceErrorCheck(err);

    // Get agent node
    uint32_t node;
    err = hsa_agent_get_info(_hsa_agent, HSA_AGENT_INFO_NODE, &node);
    DeviceErrorCheck(err);

    // Get wavefront size
    err = hsa_agent_get_info(_hsa_agent, HSA_AGENT_INFO_WAVEFRONT_SIZE,&prop->warpSize);
    DeviceErrorCheck(err);

    // Get max total number of work-items in a workgroup
    err = hsa_agent_get_info(_hsa_agent, HSA_AGENT_INFO_WORKGROUP_MAX_SIZE, &prop->maxThreadsPerBlock );
    DeviceErrorCheck(err);

    // Get max number of work-items of each dimension of a work-group
    uint16_t work_group_max_dim[3];
    err = hsa_agent_get_info(_hsa_agent, HSA_AGENT_INFO_WORKGROUP_MAX_DIM, work_group_max_dim);
    DeviceErrorCheck(err);
    for( int i =0; i< 3 ; i++) {
        prop->maxThreadsDim[i]= work_group_max_dim[i];
    }

    hsa_dim3_t grid_max_dim;
    err = hsa_agent_get_info(_hsa_agent, HSA_AGENT_INFO_GRID_MAX_DIM, &grid_max_dim);
    DeviceErrorCheck(err);
    prop->maxGridSize[0]= (int) ((grid_max_dim.x == UINT32_MAX) ? (INT32_MAX) : grid_max_dim.x);
    prop->maxGridSize[1]= (int) ((grid_max_dim.y == UINT32_MAX) ? (INT32_MAX) : grid_max_dim.y);
    prop->maxGridSize[2]= (int) ((grid_max_dim.z == UINT32_MAX) ? (INT32_MAX) : grid_max_dim.z);

    // Get Max clock frequency
    err = hsa_agent_get_info(_hsa_agent, (hsa_agent_info_t)HSA_AMD_AGENT_INFO_MAX_CLOCK_FREQUENCY, &prop->clockRate);
    prop->clockRate *= 1000.0;   // convert Mhz to Khz.
    DeviceErrorCheck(err);

    //uint64_t counterHz;
    //err = hsa_system_get_info(HSA_SYSTEM_INFO_TIMESTAMP_FREQUENCY, &counterHz);
    //DeviceErrorCheck(err);
    //prop->clockInstructionRate = counterHz / 1000;
    prop->clockInstructionRate = 100*1000; /* TODO-RT - hard-code until HSART has function to properly report clock */

    // Get Agent BDFID (bus/device/function ID)
    uint16_t bdf_id = 1;
    err = hsa_agent_get_info(_hsa_agent, (hsa_agent_info_t)HSA_AMD_AGENT_INFO_BDFID, &bdf_id);
    DeviceErrorCheck(err);

    // BDFID is 16bit uint: [8bit - BusID | 5bit - Device ID | 3bit - Function/DomainID]
    // TODO/Clarify: cudaDeviceProp::pciDomainID how to report?
    // prop->pciDomainID =  bdf_id & 0x7;
    prop->pciDeviceID =  (bdf_id>>3) & 0x1F;
    prop->pciBusID =  (bdf_id>>8) & 0xFF;

    // Masquerade as a 3.0-level device. This will change as more HW functions are properly supported.
    // Application code should use the arch.has* to do detailed feature detection.
    prop->major = 2;
    prop->minor = 0;

    // Get number of Compute Unit
    err = hsa_agent_get_info(_hsa_agent, (hsa_agent_info_t)HSA_AMD_AGENT_INFO_COMPUTE_UNIT_COUNT, &(prop->multiProcessorCount));
    DeviceErrorCheck(err);

    // TODO-hsart - this appears to return 0?
    uint32_t cache_size[4];
    err = hsa_agent_get_info(_hsa_agent, HSA_AGENT_INFO_CACHE_SIZE, cache_size);
    DeviceErrorCheck(err);
    prop->l2CacheSize = cache_size[1];

    /* Computemode for HSA Devices is always : cudaComputeModeDefault */
    prop->computeMode = 0;

    // Get Max Threads Per Multiprocessor
/*
    HsaSystemProperties props;
    hsaKmtReleaseSystemProperties();
    if(HSAKMT_STATUS_SUCCESS == hsaKmtAcquireSystemProperties(&props)) {
        HsaNodeProperties node_prop = {0};
        if(HSAKMT_STATUS_SUCCESS == hsaKmtGetNodeProperties(node, &node_prop)) {
            uint32_t waves_per_cu = node_prop.MaxWavesPerSIMD;
            prop-> maxThreadsPerMultiProcessor = prop->warpsize*waves_per_cu;
        }
    }
*/

    // Get memory properties
    err = hsa_agent_iterate_regions(_hsa_agent, get_region_info, prop);
    DeviceErrorCheck(err);

    // Get the size of the region we are using for Accelerator Memory allocations:
    hsa_region_t *am_region = static_cast<hsa_region_t*>(_acc.get_hsa_am_region());
    err = hsa_region_get_info(*am_region, HSA_REGION_INFO_SIZE, &prop->totalGlobalMem);
    DeviceErrorCheck(err);
    // maxSharedMemoryPerMultiProcessor should be as the same as group memory size.
    // Group memory will not be paged out, so, the physical memory size is the total shared memory size, and also equal to the group region size.
    prop->maxSharedMemoryPerMultiProcessor = prop->totalGlobalMem;

    // Get Max memory clock frequency
    err = hsa_region_get_info(*am_region, (hsa_region_info_t)HSA_AMD_REGION_INFO_MAX_CLOCK_FREQUENCY, &prop->memoryClockRate);
    DeviceErrorCheck(err);
    prop->memoryClockRate *= 1000.0;   // convert Mhz to Khz.

    // Get global memory bus width in bits
    err = hsa_region_get_info(*am_region, (hsa_region_info_t)HSA_AMD_REGION_INFO_BUS_WIDTH, &prop->memoryBusWidth);
    DeviceErrorCheck(err);

    // Set feature flags - these are all mandatory for HIP on HCC path:
    // Some features are under-development and future revs may support flags that are currently 0.
    // Reporting of these flags should be synchronized with the HIP_ARCH* compile-time defines in hip_runtime.h

    prop->arch.hasGlobalInt32Atomics       = 1;
    prop->arch.hasGlobalFloatAtomicExch    = 1;
    prop->arch.hasSharedInt32Atomics       = 1;
    prop->arch.hasSharedFloatAtomicExch    = 1;
    prop->arch.hasFloatAtomicAdd           = 0;
    prop->arch.hasGlobalInt64Atomics       = 1;
    prop->arch.hasSharedInt64Atomics       = 1;
    prop->arch.hasDoubles                  = 1; // TODO - true for Fiji.
    prop->arch.hasWarpVote                 = 1;
    prop->arch.hasWarpBallot               = 1;
    prop->arch.hasWarpShuffle              = 1;
    prop->arch.hasFunnelShift              = 0; // TODO-hcc
    prop->arch.hasThreadFenceSystem        = 0; // TODO-hcc
    prop->arch.hasSyncThreadsExt           = 0; // TODO-hcc
    prop->arch.hasSurfaceFuncs             = 0; // TODO-hcc
    prop->arch.has3dGrid                   = 1;
    prop->arch.hasDynamicParallelism       = 0;

    prop->concurrentKernels = 1; // All ROCR hardware supports executing multiple kernels concurrently
    if ( _device_flags | hipDeviceMapHost) {
        prop->canMapHostMemory = 1;
    } else {
        prop->canMapHostMemory = 0;
    }
    return e;
}


// Implement "default" stream syncronization
//   This waits for all other streams to drain before continuing.
//   If waitOnSelf is set, this additionally waits for the default stream to empty.
void ihipDevice_t::locked_syncDefaultStream(bool waitOnSelf)
{
    LockedAccessor_DeviceCrit_t  crit(_criticalData);

    tprintf(DB_SYNC, "syncDefaultStream\n");

    for (auto streamI=crit->const_streams().begin(); streamI!=crit->const_streams().end(); streamI++) {
        ihipStream_t *stream = *streamI;

        // Don't wait for streams that have "opted-out" of syncing with NULL stream.
        // And - don't wait for the NULL stream
        if (!(stream->_flags & hipStreamNonBlocking)) {

            if (waitOnSelf || (stream != _default_stream)) {
                // TODO-hcc - use blocking or active wait here?
                // TODO-sync - cudaDeviceBlockingSync
                stream->locked_wait();
            }
        }
    }
}

//---
void ihipDevice_t::locked_addStream(ihipStream_t *s)
{
    LockedAccessor_DeviceCrit_t  crit(_criticalData);

    crit->addStream(s);
}

//---
void ihipDevice_t::locked_removeStream(ihipStream_t *s)
{
    LockedAccessor_DeviceCrit_t  crit(_criticalData);

    crit->streams().remove(s);
}


//---
//Heavyweight synchronization that waits on all streams, ignoring hipStreamNonBlocking flag.
void ihipDevice_t::locked_waitAllStreams()
{
    LockedAccessor_DeviceCrit_t  crit(_criticalData);

    tprintf(DB_SYNC, "waitAllStream\n");
    for (auto streamI=crit->const_streams().begin(); streamI!=crit->const_streams().end(); streamI++) {
        (*streamI)->locked_wait();
    }
}



// Read environment variables.
void ihipReadEnv_I(int *var_ptr, const char *var_name1, const char *var_name2, const char *description)
{
    char * env = getenv(var_name1);

    // Check second name if first not defined, used to allow HIP_ or CUDA_ env vars.
    if ((env == NULL) && strcmp(var_name2, "0")) {
        env = getenv(var_name2);
    }

    // Check if the environment variable is either HIP_VISIBLE_DEVICES or CUDA_LAUNCH_BLOCKING, which
    // contains a sequence of comma-separated device IDs
    if (!(strcmp(var_name1,"HIP_VISIBLE_DEVICES") && strcmp(var_name2, "CUDA_VISIBLE_DEVICES")) && env){
        // Parse the string stream of env and store the device ids to g_hip_visible_devices global variable
        std::string str = env;
        std::istringstream ss(str);
        std::string device_id;
        // Clean up the defult value
        g_hip_visible_devices.clear();
        g_visible_device = true;
        // Read the visible device numbers
        while (std::getline(ss, device_id, ',')) {
            if (atoi(device_id.c_str()) >= 0) {
                g_hip_visible_devices.push_back(atoi(device_id.c_str()));
            }else// Any device number after invalid number will not present
                break;
        }
        // Print out the number of ids
        if (HIP_PRINT_ENV) {
            printf ("%-30s = ", var_name1);
            for(int i=0;i<g_hip_visible_devices.size();i++)
                printf ("%2d ", g_hip_visible_devices[i]);
            printf (": %s\n", description);
        }
    }
    else { // Parse environment variables with sigle value
        // Default is set when variable is initialized (at top of this file), so only override if we find
        // an environment variable.
        if (env) {
            long int v = strtol(env, NULL, 0);
            *var_ptr = (int) (v);
        }
        if (HIP_PRINT_ENV) {
            printf ("%-30s = %2d : %s\n", var_name1, *var_ptr, description);
        }
    }

}

#if defined (DEBUG)

#define READ_ENV_I(_build, _ENV_VAR, _ENV_VAR2, _description) \
    if ((_build == release) || (_build == debug) {\
        ihipReadEnv_I(&_ENV_VAR, #_ENV_VAR, #_ENV_VAR2, _description);\
    };

#else

#define READ_ENV_I(_build, _ENV_VAR, _ENV_VAR2, _description) \
    if (_build == release) {\
        ihipReadEnv_I(&_ENV_VAR, #_ENV_VAR, #_ENV_VAR2, _description);\
    };

#endif

// Determines if the given agent is of type HSA_DEVICE_TYPE_GPU and counts it.
static hsa_status_t findCpuAgent(hsa_agent_t agent, void *data)
{
    hsa_device_type_t device_type;
    hsa_status_t status = hsa_agent_get_info(agent, HSA_AGENT_INFO_DEVICE, &device_type);
    if (status != HSA_STATUS_SUCCESS) {
        return status;
    }
    if (device_type == HSA_DEVICE_TYPE_CPU) {
        (*static_cast<hsa_agent_t*>(data)) = agent;
        return HSA_STATUS_INFO_BREAK;
    }

    return HSA_STATUS_SUCCESS;
}


//---
//Function called one-time at initialization time to construct a table of all GPU devices.
//HIP/CUDA uses integer "deviceIds" - these are indexes into this table.
//AMP maintains a table of accelerators, but some are emulated - ie for debug or CPU.
//This function creates a vector with only the GPU accelerators.
//It is called with C++11 call_once, which provided thread-safety.
void ihipInit()
{

#if COMPILE_TRACE_MARKER
    amdtInitializeActivityLogger();
    amdtScopedMarker("ihipInit", "HIP", NULL);
#endif
    /*
     * Environment variables
     */
    g_hip_visible_devices.push_back(0); /* Set the default value of visible devices */
    READ_ENV_I(release, HIP_PRINT_ENV, 0,  "Print HIP environment variables.");
    //-- READ HIP_PRINT_ENV env first, since it has impact on later env var reading

    READ_ENV_I(release, HIP_LAUNCH_BLOCKING, CUDA_LAUNCH_BLOCKING, "Make HIP APIs 'host-synchronous', so they block until any kernel launches or data copy commands complete. Alias: CUDA_LAUNCH_BLOCKING." );
    READ_ENV_I(release, HIP_DB, 0,  "Print various debug info.  Bitmask, see hip_hcc.cpp for more information.");
    if ((HIP_DB & DB_API)  && (HIP_TRACE_API == 0)) {
        // Set HIP_TRACE_API default before we read it, so it is printed correctly.
        HIP_TRACE_API = 1;
    }

    READ_ENV_I(release, HIP_TRACE_API, 0,  "Trace each HIP API call.  Print function name and return code to stderr as program executes.");
    READ_ENV_I(release, HIP_ATP_MARKER, 0,  "Add HIP function begin/end to ATP file generated with CodeXL");
    READ_ENV_I(release, HIP_STAGING_SIZE, 0, "Size of each staging buffer (in KB)" );
    READ_ENV_I(release, HIP_STAGING_BUFFERS, 0, "Number of staging buffers to use in each direction. 0=use hsa_memory_copy.");
    READ_ENV_I(release, HIP_PININPLACE, 0, "For unpinned transfers, pin the memory in-place in chunks before doing the copy. Under development.");
    READ_ENV_I(release, HIP_STREAM_SIGNALS, 0, "Number of signals to allocate when new stream is created (signal pool will grow on demand)");
    READ_ENV_I(release, HIP_VISIBLE_DEVICES, CUDA_VISIBLE_DEVICES, "Only devices whose index is present in the secquence are visible to HIP applications and they are enumerated in the order of secquence" );

    READ_ENV_I(release, HIP_DISABLE_HW_KERNEL_DEP, 0, "Disable HW dependencies before kernel commands  - instead wait for dependency on host. -1 means ignore these dependencies. (debug mode)");
    READ_ENV_I(release, HIP_DISABLE_HW_COPY_DEP, 0, "Disable HW dependencies before copy commands  - instead wait for dependency on host. -1 means ifnore these dependencies (debug mode)");


    // Some flags have both compile-time and runtime flags - generate a warning if user enables the runtime flag but the compile-time flag is disabled.
    if (HIP_DB && !COMPILE_HIP_DB) {
        fprintf (stderr, "warning: env var HIP_DB=0x%x but COMPILE_HIP_DB=0.  (perhaps enable COMPILE_HIP_DB in src code before compiling?)", HIP_DB);
    }

    if (HIP_TRACE_API && !COMPILE_HIP_TRACE_API) {
        fprintf (stderr, "warning: env var HIP_TRACE_API=0x%x but COMPILE_HIP_TRACE_API=0.  (perhaps enable COMPILE_HIP_DB in src code before compiling?)", HIP_DB);
    }

    if (HIP_ATP_MARKER && !COMPILE_HIP_ATP_MARKER) {
        fprintf (stderr, "warning: env var HIP_ATP_MARKER=0x%x but COMPILE_HIP_ATP_MARKER=0.  (perhaps enable COMPILE_HIP_DB in src code before compiling?)", HIP_ATP_MARKER);
    }


    /*
     * Build a table of valid compute devices.
     */
    auto accs = hc::accelerator::get_all();

    int deviceCnt = 0;
    for (int i=0; i<accs.size(); i++) {
        if (! accs[i].get_is_emulated()) {
            deviceCnt++;
        }
    };

    // Make sure the hip visible devices are within the deviceCnt range
    for (int i = 0; i < g_hip_visible_devices.size(); i++) {
        if(g_hip_visible_devices[i] >= deviceCnt){
            // Make sure any DeviceID after invalid DeviceID will be erased.
            g_hip_visible_devices.resize(i);
            break;
        }
    }

    g_devices = new ihipDevice_t[deviceCnt];
    g_deviceCnt = 0;
    for (int i=0; i<accs.size(); i++) {
        // check if the device id is included in the HIP_VISIBLE_DEVICES env variable
        if (! accs[i].get_is_emulated()) {
            if (std::find(g_hip_visible_devices.begin(), g_hip_visible_devices.end(), (i-1)) == g_hip_visible_devices.end() && g_visible_device)
            {
                //If device is not in visible devices list, ignore
                continue;
            }
            g_devices[g_deviceCnt].init(g_deviceCnt, deviceCnt, accs[i], hipDeviceMapHost);
            g_deviceCnt++;
        }
    }

    // If HIP_VISIBLE_DEVICES is not set, make sure all devices are initialized
    if(!g_visible_device) {
        assert(deviceCnt == g_deviceCnt);
    }


    hsa_status_t err = hsa_iterate_agents(findCpuAgent, &g_cpu_agent);
    if (err != HSA_STATUS_INFO_BREAK) {
        // didn't find a CPU.
        throw ihipException(hipErrorRuntimeOther);
    }


    tprintf(DB_SYNC, "pid=%u %-30s\n", getpid(), "<ihipInit>");
}


bool ihipIsValidDevice(unsigned deviceIndex)
{
    // deviceIndex is unsigned so always > 0
    return (deviceIndex < g_deviceCnt);
}

//---
ihipDevice_t *ihipGetTlsDefaultDevice()
{
    // If this is invalid, the TLS state is corrupt.
    // This can fire if called before devices are initialized.
    // TODO - consider replacing assert with error code
    assert (ihipIsValidDevice(tls_defaultDevice));

    return &g_devices[tls_defaultDevice];
}


//---
ihipDevice_t *ihipGetDevice(int deviceId)
{
    if ((deviceId >= 0) && (deviceId < g_deviceCnt)) {
        return &g_devices[deviceId];
    } else {
        return NULL;
    }

}

//---
// Get the stream to use for a command submission.
//
// If stream==NULL synchronize appropriately with other streams and return the default av for the device.
// If stream is valid, return the AV to use.
hipStream_t ihipSyncAndResolveStream(hipStream_t stream)
{
    if (stream == hipStreamNull ) {
        ihipDevice_t *device = ihipGetTlsDefaultDevice();

#ifndef HIP_API_PER_THREAD_DEFAULT_STREAM
        device->locked_syncDefaultStream(false);
#endif
        return device->_default_stream;
    } else {
        // Have to wait for legacy default stream to be empty:
        if (!(stream->_flags & hipStreamNonBlocking))  {
            tprintf(DB_SYNC, "stream %p wait default stream\n", stream);
            stream->getDevice()->_default_stream->locked_wait();
        }

        return stream;
    }
}


// TODO - data-up to data-down:
// Called just before a kernel is launched from hipLaunchKernel.
// Allows runtime to track some information about the stream.
hipStream_t ihipPreLaunchKernel(hipStream_t stream, hc::accelerator_view **av)
{
	std::call_once(hip_initialized, ihipInit);
    stream = ihipSyncAndResolveStream(stream);


    stream->lockopen_preKernelCommand();

    *av = &stream->_av;

    return (stream);
}


//---
//Called after kernel finishes execution.
void ihipPostLaunchKernel(hipStream_t stream, hc::completion_future &kernelFuture)
{
    stream->lockclose_postKernelCommand(kernelFuture);
    if (HIP_LAUNCH_BLOCKING) {
        tprintf(DB_SYNC, " stream:%p LAUNCH_BLOCKING for kernel completion\n", stream);
    }
}


//
//=================================================================================================
// HIP API Implementation
//
// Implementor notes:
// _ All functions should call ihipInit as first action:
//    std::call_once(hip_initialized, ihipInit);
//
// - ALl functions should use ihipLogStatus to return error code (not return error directly).
//=================================================================================================
//
//---

//-------------------------------------------------------------------------------------------------
<<<<<<< HEAD
//---
/**
 * @return  #hipSuccess
 */
hipError_t hipGetDevice(int *device)
{
    std::call_once(hip_initialized, ihipInit);

    *device = tls_defaultDevice;
    return ihipLogStatus(hipSuccess);
}


//---
/**
 * @return  #hipSuccess, #hipErrorNoDevice
 */
hipError_t hipGetDeviceCount(int *count)
{
    std::call_once(hip_initialized, ihipInit);

    *count = g_deviceCnt;

    if (*count > 0) {
        return ihipLogStatus(hipSuccess);
    } else {
        return ihipLogStatus(hipErrorNoDevice);
    }
}


//---
/**
 * @returns #hipSuccess
 */
hipError_t hipDeviceSetCacheConfig ( hipFuncCache cacheConfig )
{
    std::call_once(hip_initialized, ihipInit);

    // Nop, AMD does not support variable cache configs.

    return ihipLogStatus(hipSuccess);
}


//---
/**
 * @returns #hipSuccess
 */
hipError_t hipDeviceGetCacheConfig ( hipFuncCache *cacheConfig )
{
    std::call_once(hip_initialized, ihipInit);

    *cacheConfig = hipFuncCachePreferNone;

    return ihipLogStatus(hipSuccess);
}


//---
/**
 * @returns #hipSuccess
 */
hipError_t hipFuncSetCacheConfig ( hipFuncCache cacheConfig )
{
    std::call_once(hip_initialized, ihipInit);

    // Nop, AMD does not support variable cache configs.

    return ihipLogStatus(hipSuccess);
}



//---
/**
 * @returns #hipSuccess
 */
hipError_t hipDeviceSetSharedMemConfig ( hipSharedMemConfig config )
{
    std::call_once(hip_initialized, ihipInit);

    // Nop, AMD does not support variable shared mem configs.

    return ihipLogStatus(hipSuccess);
}



//---
/**
 * @returns #hipSuccess
 */
hipError_t hipDeviceGetSharedMemConfig ( hipSharedMemConfig * pConfig )
{
    std::call_once(hip_initialized, ihipInit);

    *pConfig = hipSharedMemBankSizeFourByte;

    return ihipLogStatus(hipSuccess);
}

//---
/**
 * @return #hipSuccess, #hipErrorInvalidDevice
 */
hipError_t hipSetDevice(int device)
{
    std::call_once(hip_initialized, ihipInit);

    if ((device < 0) || (device >= g_deviceCnt)) {
        return ihipLogStatus(hipErrorInvalidDevice);
    } else {
        tls_defaultDevice = device;
        return ihipLogStatus(hipSuccess);
    }
}


//---
/**
 * @return #hipSuccess
 */
hipError_t hipDeviceSynchronize(void)
{
    std::call_once(hip_initialized, ihipInit);

    ihipWaitAllStreams(ihipGetTlsDefaultDevice()); // ignores non-blocking streams, this waits for all activity to finish.

    return ihipLogStatus(hipSuccess);
}


//---
/**
 * @return @ref hipSuccess
 */
hipError_t hipDeviceReset(void)
{
    std::call_once(hip_initialized, ihipInit);

    ihipDevice_t *device = ihipGetTlsDefaultDevice();

    // TODO-HCC
    // This function currently does a user-level cleanup of known resources.
    // It could benefit from KFD support to perform a more "nuclear" clean that would include any associated kernel resources and page table entries.


    //---
    //Wait for pending activity to complete?
    //TODO - check if this is required behavior:
    for (auto streamI=device->_streams.begin(); streamI!=device->_streams.end(); streamI++) {
        ihipStream_t *stream = *streamI;
        stream->wait();
    }

    // Reset and remove streams:
    device->_streams.clear();


#if USE_AM_TRACKER
    if (device) {
        am_memtracker_reset(device->_acc);
        device->reset(); // re-allocate required resources.
    }
#endif

	// TODO - reset all streams on the device.

    return ihipLogStatus(hipSuccess);
}

/**
 *
 */
hipError_t hipDeviceGetAttribute(int* pi, hipDeviceAttribute_t attr, int device)
{
    std::call_once(hip_initialized, ihipInit);

    hipError_t e = hipSuccess;

    ihipDevice_t * hipDevice = ihipGetDevice(device);
    hipDeviceProp_t *prop = &hipDevice->_props;
    if (hipDevice) {
        switch (attr) {
        case hipDeviceAttributeMaxThreadsPerBlock:
            *pi = prop->maxThreadsPerBlock; break;
        case hipDeviceAttributeMaxBlockDimX:
            *pi = prop->maxThreadsDim[0]; break;
        case hipDeviceAttributeMaxBlockDimY:
            *pi = prop->maxThreadsDim[1]; break;
        case hipDeviceAttributeMaxBlockDimZ:
            *pi = prop->maxThreadsDim[2]; break;
        case hipDeviceAttributeMaxGridDimX:
            *pi = prop->maxGridSize[0]; break;
        case hipDeviceAttributeMaxGridDimY:
            *pi = prop->maxGridSize[1]; break;
        case hipDeviceAttributeMaxGridDimZ:
            *pi = prop->maxGridSize[2]; break;
        case hipDeviceAttributeMaxSharedMemoryPerBlock:
            *pi = prop->sharedMemPerBlock; break;
        case hipDeviceAttributeTotalConstantMemory:
            *pi = prop->totalConstMem; break;
        case hipDeviceAttributeWarpSize:
            *pi = prop->warpSize; break;
        case hipDeviceAttributeMaxRegistersPerBlock:
            *pi = prop->regsPerBlock; break;
        case hipDeviceAttributeClockRate:
            *pi = prop->clockRate; break;
        case hipDeviceAttributeMemoryClockRate:
            *pi = prop->memoryClockRate; break;
        case hipDeviceAttributeMemoryBusWidth:
            *pi = prop->memoryBusWidth; break;
        case hipDeviceAttributeMultiprocessorCount:
            *pi = prop->multiProcessorCount; break;
        case hipDeviceAttributeComputeMode:
            *pi = prop->computeMode; break;
        case hipDeviceAttributeL2CacheSize:
            *pi = prop->l2CacheSize; break;
        case hipDeviceAttributeMaxThreadsPerMultiProcessor:
            *pi = prop->maxThreadsPerMultiProcessor; break;
        case hipDeviceAttributeComputeCapabilityMajor:
            *pi = prop->major; break;
        case hipDeviceAttributeComputeCapabilityMinor:
            *pi = prop->minor; break;
        case hipDeviceAttributePciBusId:
            *pi = prop->pciBusID; break;
        case hipDeviceAttributeConcurrentKernels:
            *pi = prop->concurrentKernels; break;
        case hipDeviceAttributePciDeviceId:
            *pi = prop->pciDeviceID; break;
        case hipDeviceAttributeMaxSharedMemoryPerMultiprocessor:
            *pi = prop->maxSharedMemoryPerMultiProcessor; break;
        case hipDeviceAttributeIsMultiGpuBoard:
            *pi = prop->isMultiGpuBoard; break;
        default:
            e = hipErrorInvalidValue; break;
        }
    } else {
        e = hipErrorInvalidDevice;
    }
    return ihipLogStatus(e);
}


/**
 * @return #hipSuccess, #hipErrorInvalidDevice
 * @bug HCC always returns 0 for maxThreadsPerMultiProcessor
 * @bug HCC always returns 0 for regsPerBlock
 * @bug HCC always returns 0 for l2CacheSize
 */
hipError_t hipDeviceGetProperties(hipDeviceProp_t* props, int device)
{
    std::call_once(hip_initialized, ihipInit);

    hipError_t e;

    ihipDevice_t * hipDevice = ihipGetDevice(device);
    if (hipDevice) {
        // copy saved props
        *props = hipDevice->_props;
        e = hipSuccess;
    } else {
        e = hipErrorInvalidDevice;
    }

    return ihipLogStatus(e);
}




//-------------------------------------------------------------------------------------------------
//-------------------------------------------------------------------------------------------------
// Error Handling
//---
/**
 * @returns return code from last HIP called from the active host thread.
 */
hipError_t hipGetLastError()
{
    std::call_once(hip_initialized, ihipInit);

    // Return last error, but then reset the state:
    return tls_lastHipError;
    ihipLogStatus(hipSuccess);
}

hipError_t hipPeakAtLastError()
{
    std::call_once(hip_initialized, ihipInit);

    return tls_lastHipError;
    ihipLogStatus(tls_lastHipError);
}


//---
const char *hipGetErrorName(hipError_t hip_error)
{
    std::call_once(hip_initialized, ihipInit);

    switch (hip_error) {
        case hipSuccess                     : return "hipSuccess";
        case hipErrorMemoryAllocation       : return "hipErrorMemoryAllocation";
        case hipErrorMemoryFree             : return "hipErrorMemoryFree";
        case hipErrorUnknownSymbol          : return "hipErrorUnknownSymbol";
        case hipErrorOutOfResources         : return "hipErrorOutOfResources";
        case hipErrorInvalidValue           : return "hipErrorInvalidValue";
        case hipErrorInvalidResourceHandle  : return "hipErrorInvalidResourceHandle";
        case hipErrorInvalidDevice          : return "hipErrorInvalidDevice";
        case hipErrorInvalidMemcpyDirection : return "hipErrorInvalidMemcpyDirection";
        case hipErrorNoDevice               : return "hipErrorNoDevice";
        case hipErrorNotReady               : return "hipErrorNotReady";
        case hipErrorUnknown                : return "hipErrorUnknown";
        case hipErrorTbd                    : return "hipErrorTbd";
        default                             : return "hipErrorUnknown";
    };
}


/**
 * @warning : hipGetErrorString returns string from hipGetErrorName
 */

//---
const char *hipGetErrorString(hipError_t hip_error)
{
    std::call_once(hip_initialized, ihipInit);

    // TODO - return a message explaining the error.
    // TODO - This should be set up to return the same string reported in the the doxygen comments, somehow.
    return hipGetErrorName(hip_error);
}


//-------------------------------------------------------------------------------------------------
//-------------------------------------------------------------------------------------------------
// Stream
//

//---
hipError_t hipStreamCreateWithFlags(hipStream_t *stream, unsigned int flags)
{
    std::call_once(hip_initialized, ihipInit);

    ihipDevice_t *device = ihipGetTlsDefaultDevice();
    hc::accelerator acc = device->_acc;

    // TODO - se try-catch loop to detect memory exception?
    //
    //
    //Note this is an execute_in_order queue, so all kernels submitted will atuomatically wait for prev to complete:
    //This matches CUDA stream behavior:

    auto istream = new ihipStream_t(device->_device_index, acc.create_view(), flags);
    device->_streams.push_back(istream);
    *stream = istream;
    tprintf(TRACE_SYNC, "hipStreamCreate, stream=%p\n", *stream);

    return ihipLogStatus(hipSuccess);
}

/**
 * @bug This function conservatively waits for all work in the specified stream to complete.
 */
hipError_t hipStreamWaitEvent(hipStream_t stream, hipEvent_t event, unsigned int flags)
{

    std::call_once(hip_initialized, ihipInit);

    hipError_t e = hipSuccess;

    {
        // Super-conservative version of this - TODO - remove me:
        stream->wait();
        e = hipSuccess;
    }

    return ihipLogStatus(e);
};


hipError_t hipStreamSynchronize(hipStream_t stream)
{
    std::call_once(hip_initialized, ihipInit);

    hipError_t e = hipSuccess;

    if (stream == NULL) {
        ihipDevice_t *device = ihipGetTlsDefaultDevice();
        ihipWaitNullStream(device);
    } else {
        stream->wait();
        e = hipSuccess;
    }


    return ihipLogStatus(e);
};


//---
/**
 * @return #hipSuccess, #hipErrorInvalidResourceHandle
 */
hipError_t hipStreamDestroy(hipStream_t stream)
{
    std::call_once(hip_initialized, ihipInit);

    hipError_t e = hipSuccess;

    //--- Drain the stream:
    if (stream == NULL) {
        ihipDevice_t *device = ihipGetTlsDefaultDevice();
        ihipWaitNullStream(device);
    } else {
        stream->wait();
        e = hipSuccess;
    }

    ihipDevice_t *device = stream->getDevice();

    if (device) {
        device->_streams.remove(stream);
        delete stream;
    } else {
        e = hipErrorInvalidResourceHandle;
    }

    return ihipLogStatus(e);
}


//---
hipError_t hipStreamGetFlags(hipStream_t stream, unsigned int *flags)
{
    std::call_once(hip_initialized, ihipInit);

    if (flags == NULL) {
        return ihipLogStatus(hipErrorInvalidValue);
    } else if (stream == NULL) {
        return ihipLogStatus(hipErrorInvalidResourceHandle);
    } else {
        *flags = stream->_flags;
        return ihipLogStatus(hipSuccess);
    }
}



//-------------------------------------------------------------------------------------------------
//-------------------------------------------------------------------------------------------------
// Events
//---
/**
 * @warning : flags must be 0.
 */
hipError_t hipEventCreateWithFlags(hipEvent_t* event, unsigned flags)
{
    // TODO - support hipEventDefault, hipEventBlockingSync, hipEventDisableTiming
    std::call_once(hip_initialized, ihipInit);

    hipError_t e = hipSuccess;

    if (flags == 0) {
        ihipEvent_t *eh = event->_handle = new ihipEvent_t();

        eh->_state  = hipEventStatusCreated;
        eh->_stream = NULL;
        eh->_flags  = flags;
        eh->_timestamp  = 0;
        eh->_copy_seq_id  = 0;
    } else {
        e = hipErrorInvalidValue;
    }


    return ihipLogStatus(e);
}


//---
hipError_t hipEventRecord(hipEvent_t event, hipStream_t stream)
{
    std::call_once(hip_initialized, ihipInit);

    ihipEvent_t *eh = event._handle;
    if (eh && eh->_state != hipEventStatusUnitialized)   {
        eh->_stream = stream;

        if (stream == NULL) {
            // If stream == NULL, wait on all queues.
            // This matches behavior described in CUDA 7 RT APIs, which say that "This function uses standard default stream semantics".
            // TODO-HCC fix this - is CUDA this conservative or still uses device timestamps?
            ihipDevice_t *device = ihipGetTlsDefaultDevice();
            ihipWaitNullStream(device);


            eh->_timestamp = hc::get_system_ticks();
            eh->_state = hipEventStatusRecorded;
            return ihipLogStatus(hipSuccess);
        } else {
            eh->_state  = hipEventStatusRecording;
            // Clear timestamps
            eh->_timestamp = 0;
            eh->_marker = stream->_av.create_marker();
            eh->_copy_seq_id = stream->lastCopySeqId();

            return ihipLogStatus(hipSuccess);
        }
    } else {
        return ihipLogStatus(hipErrorInvalidResourceHandle);
    }
}


//---
hipError_t hipEventDestroy(hipEvent_t event)
{
    std::call_once(hip_initialized, ihipInit);

    event._handle->_state  = hipEventStatusUnitialized;

    delete event._handle;
    event._handle = NULL;

    // TODO - examine return additional error codes
    return ihipLogStatus(hipSuccess);
}


//---
hipError_t hipEventSynchronize(hipEvent_t event)
{
    std::call_once(hip_initialized, ihipInit);

    ihipEvent_t *eh = event._handle;

    if (eh) {
        if (eh->_state == hipEventStatusUnitialized) {
            return ihipLogStatus(hipErrorInvalidResourceHandle);
        } else if (eh->_state == hipEventStatusCreated ) {
            // Created but not actually recorded on any device:
            return ihipLogStatus(hipSuccess);
        } else if (eh->_stream == NULL) {
            ihipDevice_t *device = ihipGetTlsDefaultDevice();
            ihipWaitNullStream(device);
            return ihipLogStatus(hipSuccess);
        } else {
#if __hcc_workweek__ >= 16033
            eh->_marker.wait((eh->_flags & hipEventBlockingSync) ? hc::hcWaitModeBlocked : hc::hcWaitModeActive);
#else
            eh->_marker.wait();
#endif
            eh->_stream->reclaimSignals(eh->_copy_seq_id);

            return ihipLogStatus(hipSuccess);
        }
    } else {
        return ihipLogStatus(hipErrorInvalidResourceHandle);
    }
}


void ihipSetTs(hipEvent_t e)
{
    ihipEvent_t *eh = e._handle;
    if (eh->_state == hipEventStatusRecorded) {
        // already recorded, done:
        return;
    } else {
        // TODO - use completion-future functions to obtain ticks and timestamps:
        hsa_signal_t *sig  = static_cast<hsa_signal_t*> (eh->_marker.get_native_handle());
        if (sig) {
            if (hsa_signal_load_acquire(*sig) == 0) {
                eh->_timestamp = eh->_marker.get_end_tick();
                eh->_state = hipEventStatusRecorded;
            }
        }
    }
}


//---
hipError_t hipEventElapsedTime(float *ms, hipEvent_t start, hipEvent_t stop)
{
    std::call_once(hip_initialized, ihipInit);

    ihipEvent_t *start_eh = start._handle;
    ihipEvent_t *stop_eh = stop._handle;

    ihipSetTs(start);
    ihipSetTs(stop);

    hipError_t status = hipSuccess;
    *ms = 0.0f;

    if (start_eh && stop_eh) {
        if ((start_eh->_state == hipEventStatusRecorded) && (stop_eh->_state == hipEventStatusRecorded)) {
            // Common case, we have good information for both events.

            int64_t tickDiff = (stop_eh->_timestamp - start_eh->_timestamp);

            // TODO-move this to a variable saved with each agent.
            uint64_t freqHz;
            hsa_system_get_info(HSA_SYSTEM_INFO_TIMESTAMP_FREQUENCY, &freqHz);
            if (freqHz) {
                *ms = ((double)(tickDiff) /  (double)(freqHz)) * 1000.0f;
                status = hipSuccess;
            } else {
                * ms = 0.0f;
                status = hipErrorInvalidValue;
            }


        } else if ((start_eh->_state == hipEventStatusRecording) ||
                   (stop_eh->_state  == hipEventStatusRecording)) {
            status = hipErrorNotReady;
        } else if ((start_eh->_state == hipEventStatusUnitialized) ||
                   (stop_eh->_state  == hipEventStatusUnitialized)) {
            status = hipErrorInvalidResourceHandle;
        }
    }

    return ihipLogStatus(status);
}


//---
hipError_t hipEventQuery(hipEvent_t event)
{
    std::call_once(hip_initialized, ihipInit);

    ihipEvent_t *eh = event._handle;

    // TODO-stream - need to read state of signal here:  The event may have become ready after recording..
    // TODO-HCC - use get_hsa_signal here.

    if (eh->_state == hipEventStatusRecording) {
        return ihipLogStatus(hipErrorNotReady);
    } else {
        return ihipLogStatus(hipSuccess);
    }
}



//-------------------------------------------------------------------------------------------------
//-------------------------------------------------------------------------------------------------
// Memory
//
//
//

//---
/**
 * @return #hipSuccess, #hipErrorInvalidValue, #hipErrorInvalidDevice
 */
hipError_t hipPointerGetAttributes(hipPointerAttribute_t *attributes, void* ptr)
{
    std::call_once(hip_initialized, ihipInit);

    hipError_t e = hipSuccess;

#if USE_AM_TRACKER
    hc::accelerator acc;
    hc::AmPointerInfo amPointerInfo(NULL, NULL, 0, acc, 0, 0);
    am_status_t status = hc::am_memtracker_getinfo(&amPointerInfo, ptr);
    if (status == AM_SUCCESS) {

        attributes->memoryType    = amPointerInfo._isInDeviceMem ? hipMemoryTypeDevice: hipMemoryTypeHost;
        attributes->hostPointer   = amPointerInfo._hostPointer;
        attributes->devicePointer = amPointerInfo._devicePointer;
        attributes->isManaged     = 0;
        if(attributes->memoryType == hipMemoryTypeHost){
            attributes->hostPointer = ptr;
        }
        if(attributes->memoryType == hipMemoryTypeDevice){
            attributes->devicePointer = ptr;
        }
        attributes->allocationFlags = amPointerInfo._appAllocationFlags;
        attributes->device          = amPointerInfo._appId;

        if (attributes->device < 0) {
            e = hipErrorInvalidDevice;
        }


    } else {
        attributes->memoryType    = hipMemoryTypeDevice;
        attributes->hostPointer   = 0;
        attributes->devicePointer = 0;
        attributes->device        = -1;
        attributes->isManaged     = 0;
        attributes->allocationFlags = 0;

        e = hipErrorUnknown;
    }
#else
    e = hipErrorInvalidDevice;
#endif

    return ihipLogStatus(e);
}


#if USE_AM_TRACKER
// TODO - test this function:
/**
 * @returns #hipSuccess,
 * @returns #hipErrorInvalidValue if flags are not 0
 * @returns #hipErrorMemoryAllocation if hostPointer is not a tracked allocation.
 */
hipError_t hipHostGetDevicePointer(void **devicePointer, void *hostPointer, unsigned flags)
{
    std::call_once(hip_initialized, ihipInit);

    hipError_t e = hipSuccess;

    // Flags must be 0:
    if (flags == 0) {
        e = hipErrorInvalidValue;
    } else {
        hc::accelerator acc;
        hc::AmPointerInfo amPointerInfo(NULL, NULL, 0, acc, 0, 0);
        am_status_t status = hc::am_memtracker_getinfo(&amPointerInfo, hostPointer);
        if (status == AM_SUCCESS) {
            *devicePointer = amPointerInfo._devicePointer;
        } else {
            e = hipErrorMemoryAllocation;
            *devicePointer = NULL;
        }
    }

    return ihipLogStatus(e);
}
#endif



// kernel for launching memcpy operations:
template <typename T>
hc::completion_future
ihipMemcpyKernel(hipStream_t stream, T * c, const T * a, size_t sizeBytes)
{
    int wg = std::min((unsigned)8, stream->getDevice()->_compute_units);
    const int threads_per_wg = 256;

    int threads = wg * threads_per_wg;
    if (threads > sizeBytes) {
        threads = ((sizeBytes + threads_per_wg - 1) / threads_per_wg) * threads_per_wg;
    }


    hc::extent<1> ext(threads);
    auto ext_tile = ext.tile(threads_per_wg);

    hc::completion_future cf =
    hc::parallel_for_each(
            stream->_av,
            ext_tile,
            [=] (hc::tiled_index<1> idx)
            __attribute__((hc))
    {
        int offset = amp_get_global_id(0);
        // TODO-HCC - change to hc_get_local_size()
        int stride = amp_get_local_size(0) * hc_get_num_groups(0) ;

        for (int i=offset; i<sizeBytes; i+=stride) {
            c[i] = a[i];
        }
    });

    return cf;
}


// kernel for launching memset operations:
template <typename T>
hc::completion_future
ihipMemsetKernel(hipStream_t stream, T * ptr, T val, size_t sizeBytes)
{
    int wg = std::min((unsigned)8, stream->getDevice()->_compute_units);
    const int threads_per_wg = 256;

    int threads = wg * threads_per_wg;
    if (threads > sizeBytes) {
        threads = ((sizeBytes + threads_per_wg - 1) / threads_per_wg) * threads_per_wg;
    }


    hc::extent<1> ext(threads);
    auto ext_tile = ext.tile(threads_per_wg);

    hc::completion_future cf =
    hc::parallel_for_each(
            stream->_av,
            ext_tile,
            [=] (hc::tiled_index<1> idx)
            __attribute__((hc))
    {
        int offset = amp_get_global_id(0);
        // TODO-HCC - change to hc_get_local_size()
        int stride = amp_get_local_size(0) * hc_get_num_groups(0) ;

        for (int i=offset; i<sizeBytes; i+=stride) {
            ptr[i] = val;
        }
    });

    return cf;

}

//---
/**
 * @returns #hipSuccess #hipErrorMemoryAllocation
 * @bug The March ROCK driver has a bug related to allocating and copying > 64MB of data.  This causes the kmeans and some directed tests to fail.  This issue will be addressed soon.
 */
hipError_t hipMalloc(void** ptr, size_t sizeBytes)
{
    std::call_once(hip_initialized, ihipInit);

    hipError_t  hip_status = hipSuccess;

	auto device = ihipGetTlsDefaultDevice();

    if (device) {
        const unsigned am_flags = 0;
        *ptr = hc::am_alloc(sizeBytes, device->_acc, am_flags);

        if (sizeBytes && (*ptr == NULL)) {
            hip_status = hipErrorMemoryAllocation;
        } else {
#if USE_AM_TRACKER
            hc::am_memtracker_update(*ptr, device->_device_index, 0);
#endif
        }
    } else {
        hip_status = hipErrorMemoryAllocation;
    }

    return ihipLogStatus(hip_status);
}


hipError_t hipMallocHost(void** ptr, size_t sizeBytes)
{
    std::call_once(hip_initialized, ihipInit);

    hipError_t  hip_status = hipSuccess;

    const unsigned am_flags = amHostPinned;
	auto device = ihipGetTlsDefaultDevice();

    if (device) {
        *ptr = hc::am_alloc(sizeBytes, device->_acc, am_flags);
        if (sizeBytes && (*ptr == NULL)) {
            hip_status = hipErrorMemoryAllocation;
        } else {
#if USE_AM_TRACKER
            hc::am_memtracker_update(*ptr, device->_device_index, 0);
#endif
        }

        tprintf (TRACE_MEM, "  %s: pinned ptr=%p\n", __func__, *ptr);
    }

    return ihipLogStatus(hip_status);
}

//---
hipError_t hipMemcpyToSymbol(const char* symbolName, const void *src, size_t count, size_t offset, hipMemcpyKind kind)
{
    std::call_once(hip_initialized, ihipInit);

#ifdef USE_MEMCPYTOSYMBOL
	if(kind != hipMemcpyHostToDevice)
	{
		return ihipLogStatus(hipErrorInvalidValue);
	}
	auto device = ihipGetTlsDefaultDevice();

    //hsa_signal_t depSignal;
    //int depSignalCnt = device._null_stream->copyCommand(NULL, &depSignal, ihipCommandCopyH2D);
    assert(0);  // Need to properly synchronize the copy - do something with depSignal if != NULL.

	device->_acc.memcpy_symbol(symbolName, (void*) src,count, offset);
#endif
    return ihipLogStatus(hipSuccess);
}


//-------------------------------------------------------------------------------------------------
StagingBuffer::StagingBuffer(ihipDevice_t *device, size_t bufferSize, int numBuffers) :
    _device(device),
    _bufferSize(bufferSize),
    _numBuffers(numBuffers > _max_buffers ? _max_buffers : numBuffers)
{



    for (int i=0; i<_numBuffers; i++) {
        // TODO - experiment with alignment here.
        _pinnedStagingBuffer[i] = hc::am_alloc(_bufferSize, device->_acc, amHostPinned);
        if (_pinnedStagingBuffer[i] == NULL) {
            throw;
        }
        hsa_signal_create(0, 0, NULL, &_completion_signal[i]);
    }
};

//---
StagingBuffer::~StagingBuffer()
{
    for (int i=0; i<_numBuffers; i++) {
        if (_pinnedStagingBuffer[i]) {
            hc::am_free(_pinnedStagingBuffer[i]);
            _pinnedStagingBuffer[i] = NULL;
        }
        hsa_signal_destroy(_completion_signal[i]);
    }
}



//Copies sizeBytes from src to dst, using either a copy to a staging buffer or a staged pin-in-place strategy
//IN: dst - dest pointer - must be accessible from host CPU.
//IN: src - src pointer for copy.  Must be accessible from agent this buffer is associated with (via _device)
//IN: waitFor - hsaSignal to wait for - the copy will begin only when the specified dependency is resolved.  May be NULL indicating no dependency.
void StagingBuffer::CopyHostToDevicePinInPlace(void* dst, const void* src, size_t sizeBytes, hsa_signal_t *waitFor)
{
    const char *srcp = static_cast<const char*> (src);
    char *dstp = static_cast<char*> (dst);

    for (int i=0; i<_numBuffers; i++) {
        hsa_signal_store_relaxed(_completion_signal[i], 0);
    }

    assert(sizeBytes < UINT64_MAX/2); // TODO
    int bufferIndex = 0;
    for (int64_t bytesRemaining=sizeBytes; bytesRemaining>0 ;  bytesRemaining -= _bufferSize) {

        size_t theseBytes = (bytesRemaining > _bufferSize) ? _bufferSize : bytesRemaining;

        tprintf (TRACE_COPY2, "H2D: waiting... on completion signal handle=%lu\n", _completion_signal[bufferIndex].handle);
        hsa_signal_wait_acquire(_completion_signal[bufferIndex], HSA_SIGNAL_CONDITION_LT, 1, UINT64_MAX, HSA_WAIT_STATE_ACTIVE);

        tprintf (TRACE_COPY2, "H2D: bytesRemaining=%zu: pin-in-place:%p+%zu bufferIndex[%d]\n", bytesRemaining, srcp, theseBytes, bufferIndex);

=======
>>>>>>> 87e2be19



const char *ihipErrorString(hipError_t hip_error)
{
    switch (hip_error) {
        case hipSuccess                         : return "hipSuccess";
        case hipErrorMemoryAllocation           : return "hipErrorMemoryAllocation";
        case hipErrorMemoryFree                 : return "hipErrorMemoryFree";
        case hipErrorUnknownSymbol              : return "hipErrorUnknownSymbol";
        case hipErrorOutOfResources             : return "hipErrorOutOfResources";
        case hipErrorInvalidValue               : return "hipErrorInvalidValue";
        case hipErrorInvalidResourceHandle      : return "hipErrorInvalidResourceHandle";
        case hipErrorInvalidDevice              : return "hipErrorInvalidDevice";
        case hipErrorInvalidMemcpyDirection     : return "hipErrorInvalidMemcpyDirection";
        case hipErrorNoDevice                   : return "hipErrorNoDevice";
        case hipErrorNotReady                   : return "hipErrorNotReady";
        case hipErrorPeerAccessNotEnabled       : return "hipErrorPeerAccessNotEnabled";
        case hipErrorPeerAccessAlreadyEnabled   : return "hipErrorPeerAccessAlreadyEnabled";

        case hipErrorRuntimeMemory              : return "hipErrorRuntimeMemory";
        case hipErrorRuntimeOther               : return "hipErrorRuntimeOther";
        case hipErrorUnknown                    : return "hipErrorUnknown";
        case hipErrorTbd                        : return "hipErrorTbd";
        default                                 : return "hipErrorUnknown";
    };
};


void ihipSetTs(hipEvent_t e)
{
    ihipEvent_t *eh = e._handle;
    if (eh->_state == hipEventStatusRecorded) {
        // already recorded, done:
        return;
    } else {
        // TODO - use completion-future functions to obtain ticks and timestamps:
        hsa_signal_t *sig  = static_cast<hsa_signal_t*> (eh->_marker.get_native_handle());
        if (sig) {
            if (hsa_signal_load_acquire(*sig) == 0) {
                eh->_timestamp = eh->_marker.get_end_tick();
                eh->_state = hipEventStatusRecorded;
            }
        }
    }
}



// Resolve hipMemcpyDefault to a known type.
unsigned ihipStream_t::resolveMemcpyDirection(bool srcInDeviceMem, bool dstInDeviceMem)
{
    hipMemcpyKind kind = hipMemcpyDefault;

    if (!srcInDeviceMem && !dstInDeviceMem) {
        kind = hipMemcpyHostToHost;
    } else if (!srcInDeviceMem && dstInDeviceMem) {
        kind = hipMemcpyHostToDevice;
    } else if (srcInDeviceMem && !dstInDeviceMem) {
        kind = hipMemcpyDeviceToHost;
    } else if (srcInDeviceMem &&  dstInDeviceMem) {
        kind = hipMemcpyDeviceToDevice;
    }

    assert (kind != hipMemcpyDefault);

    return kind;
}


// Setup the copyCommandType and the copy agents (for hsa_amd_memory_async_copy)
void ihipStream_t::setCopyAgents(unsigned kind, ihipCommand_t *commandType, hsa_agent_t *srcAgent, hsa_agent_t *dstAgent)
{
    ihipDevice_t *device = this->getDevice();
    hsa_agent_t deviceAgent = device->_hsa_agent;

    switch (kind) {
        case hipMemcpyHostToHost     : *commandType = ihipCommandCopyH2H; *srcAgent=g_cpu_agent; *dstAgent=g_cpu_agent; break;
        case hipMemcpyHostToDevice   : *commandType = ihipCommandCopyH2D; *srcAgent=g_cpu_agent; *dstAgent=deviceAgent; break;
        case hipMemcpyDeviceToHost   : *commandType = ihipCommandCopyD2H; *srcAgent=deviceAgent; *dstAgent=g_cpu_agent; break;
        case hipMemcpyDeviceToDevice : *commandType = ihipCommandCopyD2D; *srcAgent=deviceAgent; *dstAgent=deviceAgent; break;
        default: throw ihipException(hipErrorInvalidMemcpyDirection);
    };
}


void ihipStream_t::copySync(LockedAccessor_StreamCrit_t &crit, void* dst, const void* src, size_t sizeBytes, unsigned kind)
{
    ihipDevice_t *device = this->getDevice();

    if (device == NULL) {
        throw ihipException(hipErrorInvalidDevice);
    }

    hc::accelerator acc;
    hc::AmPointerInfo dstPtrInfo(NULL, NULL, 0, acc, 0, 0);
    hc::AmPointerInfo srcPtrInfo(NULL, NULL, 0, acc, 0, 0);

    bool dstTracked = (hc::am_memtracker_getinfo(&dstPtrInfo, dst) == AM_SUCCESS);
    bool srcTracked = (hc::am_memtracker_getinfo(&srcPtrInfo, src) == AM_SUCCESS);


    // Resolve default to a specific Kind so we know which algorithm to use:
    if (kind == hipMemcpyDefault) {
        bool srcInDeviceMem = (srcTracked && srcPtrInfo._isInDeviceMem);
        bool dstInDeviceMem = (dstTracked && dstPtrInfo._isInDeviceMem);
        kind = resolveMemcpyDirection(srcInDeviceMem, dstInDeviceMem);
    };

    hsa_signal_t depSignal;

    if ((kind == hipMemcpyHostToDevice) && (!srcTracked)) {
        int depSignalCnt = preCopyCommand(crit, NULL, &depSignal, ihipCommandCopyH2D);
        if (HIP_STAGING_BUFFERS) {
            tprintf(DB_COPY1, "D2H && !dstTracked: staged copy H2D dst=%p src=%p sz=%zu\n", dst, src, sizeBytes);

            if (HIP_PININPLACE) {
                device->_staging_buffer[0]->CopyHostToDevicePinInPlace(dst, src, sizeBytes, depSignalCnt ? &depSignal : NULL);
            } else  {
                device->_staging_buffer[0]->CopyHostToDevice(dst, src, sizeBytes, depSignalCnt ? &depSignal : NULL);
            }

            // The copy waits for inputs and then completes before returning so can reset queue to empty:
            this->wait(crit, true);
        } else {
            // TODO - remove, slow path.
            tprintf(DB_COPY1, "H2D && ! srcTracked: am_copy dst=%p src=%p sz=%zu\n", dst, src, sizeBytes);
#if USE_AV_COPY
            _av.copy(src,dst,sizeBytes);
#else
            hc::am_copy(dst, src, sizeBytes);
#endif
        }
    } else if ((kind == hipMemcpyDeviceToHost) && (!dstTracked)) {
        int depSignalCnt = preCopyCommand(crit, NULL, &depSignal, ihipCommandCopyD2H);
        if (HIP_STAGING_BUFFERS) {
            tprintf(DB_COPY1, "D2H && !dstTracked: staged copy D2H dst=%p src=%p sz=%zu\n", dst, src, sizeBytes);
            //printf ("staged-copy- read dep signals\n");
            device->_staging_buffer[1]->CopyDeviceToHost(dst, src, sizeBytes, depSignalCnt ? &depSignal : NULL);

            // The copy completes before returning so can reset queue to empty:
            this->wait(crit, true);

        } else {
            // TODO - remove, slow path.
            tprintf(DB_COPY1, "D2H && !dstTracked: am_copy dst=%p src=%p sz=%zu\n", dst, src, sizeBytes);
#if USE_AV_COPY
            _av.copy(src, dst, sizeBytes);
#else
            hc::am_copy(dst, src, sizeBytes);
#endif
        }
    } else if (kind == hipMemcpyHostToHost)  {
        int depSignalCnt = preCopyCommand(crit, NULL, &depSignal, ihipCommandCopyH2H);

        if (depSignalCnt) {
            // host waits before doing host memory copy.
            hsa_signal_wait_acquire(depSignal, HSA_SIGNAL_CONDITION_LT, 1, UINT64_MAX, HSA_WAIT_STATE_ACTIVE);
        }
        tprintf(DB_COPY1, "H2H memcpy dst=%p src=%p sz=%zu\n", dst, src, sizeBytes);
        memcpy(dst, src, sizeBytes);

    } else {
        // If not special case - these can all be handled by the hsa async copy:
        ihipCommand_t commandType;
        hsa_agent_t srcAgent, dstAgent;
        setCopyAgents(kind, &commandType, &srcAgent, &dstAgent);

        int depSignalCnt = preCopyCommand(crit, NULL, &depSignal, commandType);

        // Get a completion signal:
        ihipSignal_t *ihipSignal = allocSignal(crit);
        hsa_signal_t copyCompleteSignal = ihipSignal->_hsa_signal;

        hsa_signal_store_relaxed(copyCompleteSignal, 1);

        tprintf(DB_COPY1, "HSA Async_copy dst=%p src=%p sz=%zu\n", dst, src, sizeBytes);

        hsa_status_t hsa_status = hsa_amd_memory_async_copy(dst, dstAgent, src, srcAgent, sizeBytes, depSignalCnt, depSignalCnt ? &depSignal:0x0, copyCompleteSignal);

        // This is sync copy, so let's wait for copy right here:
        if (hsa_status == HSA_STATUS_SUCCESS) {
            waitCopy(crit, ihipSignal); // wait for copy, and return to pool.
        } else {
            throw ihipException(hipErrorInvalidValue);
        }
    }
}


// Sync copy that acquires lock:
void ihipStream_t::locked_copySync(void* dst, const void* src, size_t sizeBytes, unsigned kind)
{
    LockedAccessor_StreamCrit_t crit (_criticalData);
    copySync(crit, dst, src, sizeBytes, kind);
}



void ihipStream_t::copyAsync(void* dst, const void* src, size_t sizeBytes, unsigned kind)
{
    LockedAccessor_StreamCrit_t crit(_criticalData);

    ihipDevice_t *device = this->getDevice();

    if (device == NULL) {
        throw ihipException(hipErrorInvalidDevice);
    }

    if (kind == hipMemcpyHostToHost) {
        tprintf (DB_COPY2, "Asyc: H2H with memcpy");

        // TODO - consider if we want to perhaps use the GPU SDMA engines anyway, to avoid the host-side sync here and keep everything flowing on the GPU.
        /* As this is a CPU op, we need to wait until all
        the commands in current stream are finished.
        */
        this->wait(crit);

        memcpy(dst, src, sizeBytes);

    } else {
        bool trueAsync = true;

        hc::accelerator acc;
        hc::AmPointerInfo dstPtrInfo(NULL, NULL, 0, acc, 0, 0);
        hc::AmPointerInfo srcPtrInfo(NULL, NULL, 0, acc, 0, 0);
        bool dstTracked = (hc::am_memtracker_getinfo(&dstPtrInfo, dst) == AM_SUCCESS);
        bool srcTracked = (hc::am_memtracker_getinfo(&srcPtrInfo, src) == AM_SUCCESS);


        // "tracked" really indicates if the pointer's virtual address is available in the GPU address space.
        // If both pointers are not tracked, we need to fall back to a sync copy.
        if (!dstTracked || !srcTracked) {
            trueAsync = false;
        }

        if (kind == hipMemcpyDefault) {
            bool srcInDeviceMem = (srcTracked && srcPtrInfo._isInDeviceMem);
            bool dstInDeviceMem = (dstTracked && dstPtrInfo._isInDeviceMem);
            kind = resolveMemcpyDirection(srcInDeviceMem, dstInDeviceMem);
        }


        ihipSignal_t *ihip_signal = allocSignal(crit);
        hsa_signal_store_relaxed(ihip_signal->_hsa_signal, 1);


        if(trueAsync == true){

            ihipCommand_t commandType;
            hsa_agent_t srcAgent, dstAgent;
            setCopyAgents(kind, &commandType, &srcAgent, &dstAgent);

            hsa_signal_t depSignal;
            int depSignalCnt = preCopyCommand(crit, ihip_signal, &depSignal, commandType);

            tprintf (DB_SYNC, " copy-async, waitFor=%lu completion=#%lu(%lu)\n", depSignalCnt? depSignal.handle:0x0, ihip_signal->_sig_id, ihip_signal->_hsa_signal.handle);

            hsa_status_t hsa_status = hsa_amd_memory_async_copy(dst, dstAgent, src, srcAgent, sizeBytes, depSignalCnt, depSignalCnt ? &depSignal:0x0, ihip_signal->_hsa_signal);


            if (hsa_status == HSA_STATUS_SUCCESS) {
                if (HIP_LAUNCH_BLOCKING) {
                    tprintf(DB_SYNC, "LAUNCH_BLOCKING for completion of hipMemcpyAsync(%zu)\n", sizeBytes);
                    this->wait(crit);
                }
            } else {
                // This path can be hit if src or dst point to unpinned host memory.
                // TODO-stream - does async-copy fall back to sync if input pointers are not pinned?
                throw ihipException(hipErrorInvalidValue);
            }
        } else {
            copySync(crit, dst, src, sizeBytes, kind);
        }
    }
}

//-------------------------------------------------------------------------------------------------
//-------------------------------------------------------------------------------------------------
// HCC-specific accessor functions:

/**
 * @return #hipSuccess, #hipErrorInvalidDevice
 */
//---
hipError_t hipHccGetAccelerator(int deviceId, hc::accelerator *acc)
{
    std::call_once(hip_initialized, ihipInit);

    ihipDevice_t *d = ihipGetDevice(deviceId);
    hipError_t err;
    if (d == NULL) {
        err =  hipErrorInvalidDevice;
    } else {
        *acc = d->_acc;
        err = hipSuccess;
    }
    return ihipLogStatus(err);
}


/**
 * @return #hipSuccess
 */
//---
hipError_t hipHccGetAcceleratorView(hipStream_t stream, hc::accelerator_view **av)
{
    std::call_once(hip_initialized, ihipInit);

    if (stream == hipStreamNull ) {
        ihipDevice_t *device = ihipGetTlsDefaultDevice();
        stream = device->_default_stream;
    }

    *av = &(stream->_av);

    hipError_t err = hipSuccess;
    return ihipLogStatus(err);
}

// TODO - review signal / error reporting code.
// TODO - describe naming convention. ihip _.  No accessors.  No early returns from functions. Set status to success at top, only set error codes in implementation.  No tabs.
//        Caps convention _ or camelCase
//        if { }
//        Should use ihip* data structures inside code rather than app-facing hip.  For example, use ihipDevice_t (rather than hipDevice_t), ihipStream_t (rather than hipStream_t).
//        locked_
// TODO - describe MT strategy
//
//// TODO - add identifier numbers for streams and devices to help with debugging.

#if ONE_OBJECT_FILE
#include "staging_buffer.cpp"
#endif<|MERGE_RESOLUTION|>--- conflicted
+++ resolved
@@ -1108,960 +1108,6 @@
 //---
 
 //-------------------------------------------------------------------------------------------------
-<<<<<<< HEAD
-//---
-/**
- * @return  #hipSuccess
- */
-hipError_t hipGetDevice(int *device)
-{
-    std::call_once(hip_initialized, ihipInit);
-
-    *device = tls_defaultDevice;
-    return ihipLogStatus(hipSuccess);
-}
-
-
-//---
-/**
- * @return  #hipSuccess, #hipErrorNoDevice
- */
-hipError_t hipGetDeviceCount(int *count)
-{
-    std::call_once(hip_initialized, ihipInit);
-
-    *count = g_deviceCnt;
-
-    if (*count > 0) {
-        return ihipLogStatus(hipSuccess);
-    } else {
-        return ihipLogStatus(hipErrorNoDevice);
-    }
-}
-
-
-//---
-/**
- * @returns #hipSuccess
- */
-hipError_t hipDeviceSetCacheConfig ( hipFuncCache cacheConfig )
-{
-    std::call_once(hip_initialized, ihipInit);
-
-    // Nop, AMD does not support variable cache configs.
-
-    return ihipLogStatus(hipSuccess);
-}
-
-
-//---
-/**
- * @returns #hipSuccess
- */
-hipError_t hipDeviceGetCacheConfig ( hipFuncCache *cacheConfig )
-{
-    std::call_once(hip_initialized, ihipInit);
-
-    *cacheConfig = hipFuncCachePreferNone;
-
-    return ihipLogStatus(hipSuccess);
-}
-
-
-//---
-/**
- * @returns #hipSuccess
- */
-hipError_t hipFuncSetCacheConfig ( hipFuncCache cacheConfig )
-{
-    std::call_once(hip_initialized, ihipInit);
-
-    // Nop, AMD does not support variable cache configs.
-
-    return ihipLogStatus(hipSuccess);
-}
-
-
-
-//---
-/**
- * @returns #hipSuccess
- */
-hipError_t hipDeviceSetSharedMemConfig ( hipSharedMemConfig config )
-{
-    std::call_once(hip_initialized, ihipInit);
-
-    // Nop, AMD does not support variable shared mem configs.
-
-    return ihipLogStatus(hipSuccess);
-}
-
-
-
-//---
-/**
- * @returns #hipSuccess
- */
-hipError_t hipDeviceGetSharedMemConfig ( hipSharedMemConfig * pConfig )
-{
-    std::call_once(hip_initialized, ihipInit);
-
-    *pConfig = hipSharedMemBankSizeFourByte;
-
-    return ihipLogStatus(hipSuccess);
-}
-
-//---
-/**
- * @return #hipSuccess, #hipErrorInvalidDevice
- */
-hipError_t hipSetDevice(int device)
-{
-    std::call_once(hip_initialized, ihipInit);
-
-    if ((device < 0) || (device >= g_deviceCnt)) {
-        return ihipLogStatus(hipErrorInvalidDevice);
-    } else {
-        tls_defaultDevice = device;
-        return ihipLogStatus(hipSuccess);
-    }
-}
-
-
-//---
-/**
- * @return #hipSuccess
- */
-hipError_t hipDeviceSynchronize(void)
-{
-    std::call_once(hip_initialized, ihipInit);
-
-    ihipWaitAllStreams(ihipGetTlsDefaultDevice()); // ignores non-blocking streams, this waits for all activity to finish.
-
-    return ihipLogStatus(hipSuccess);
-}
-
-
-//---
-/**
- * @return @ref hipSuccess
- */
-hipError_t hipDeviceReset(void)
-{
-    std::call_once(hip_initialized, ihipInit);
-
-    ihipDevice_t *device = ihipGetTlsDefaultDevice();
-
-    // TODO-HCC
-    // This function currently does a user-level cleanup of known resources.
-    // It could benefit from KFD support to perform a more "nuclear" clean that would include any associated kernel resources and page table entries.
-
-
-    //---
-    //Wait for pending activity to complete?
-    //TODO - check if this is required behavior:
-    for (auto streamI=device->_streams.begin(); streamI!=device->_streams.end(); streamI++) {
-        ihipStream_t *stream = *streamI;
-        stream->wait();
-    }
-
-    // Reset and remove streams:
-    device->_streams.clear();
-
-
-#if USE_AM_TRACKER
-    if (device) {
-        am_memtracker_reset(device->_acc);
-        device->reset(); // re-allocate required resources.
-    }
-#endif
-
-	// TODO - reset all streams on the device.
-
-    return ihipLogStatus(hipSuccess);
-}
-
-/**
- *
- */
-hipError_t hipDeviceGetAttribute(int* pi, hipDeviceAttribute_t attr, int device)
-{
-    std::call_once(hip_initialized, ihipInit);
-
-    hipError_t e = hipSuccess;
-
-    ihipDevice_t * hipDevice = ihipGetDevice(device);
-    hipDeviceProp_t *prop = &hipDevice->_props;
-    if (hipDevice) {
-        switch (attr) {
-        case hipDeviceAttributeMaxThreadsPerBlock:
-            *pi = prop->maxThreadsPerBlock; break;
-        case hipDeviceAttributeMaxBlockDimX:
-            *pi = prop->maxThreadsDim[0]; break;
-        case hipDeviceAttributeMaxBlockDimY:
-            *pi = prop->maxThreadsDim[1]; break;
-        case hipDeviceAttributeMaxBlockDimZ:
-            *pi = prop->maxThreadsDim[2]; break;
-        case hipDeviceAttributeMaxGridDimX:
-            *pi = prop->maxGridSize[0]; break;
-        case hipDeviceAttributeMaxGridDimY:
-            *pi = prop->maxGridSize[1]; break;
-        case hipDeviceAttributeMaxGridDimZ:
-            *pi = prop->maxGridSize[2]; break;
-        case hipDeviceAttributeMaxSharedMemoryPerBlock:
-            *pi = prop->sharedMemPerBlock; break;
-        case hipDeviceAttributeTotalConstantMemory:
-            *pi = prop->totalConstMem; break;
-        case hipDeviceAttributeWarpSize:
-            *pi = prop->warpSize; break;
-        case hipDeviceAttributeMaxRegistersPerBlock:
-            *pi = prop->regsPerBlock; break;
-        case hipDeviceAttributeClockRate:
-            *pi = prop->clockRate; break;
-        case hipDeviceAttributeMemoryClockRate:
-            *pi = prop->memoryClockRate; break;
-        case hipDeviceAttributeMemoryBusWidth:
-            *pi = prop->memoryBusWidth; break;
-        case hipDeviceAttributeMultiprocessorCount:
-            *pi = prop->multiProcessorCount; break;
-        case hipDeviceAttributeComputeMode:
-            *pi = prop->computeMode; break;
-        case hipDeviceAttributeL2CacheSize:
-            *pi = prop->l2CacheSize; break;
-        case hipDeviceAttributeMaxThreadsPerMultiProcessor:
-            *pi = prop->maxThreadsPerMultiProcessor; break;
-        case hipDeviceAttributeComputeCapabilityMajor:
-            *pi = prop->major; break;
-        case hipDeviceAttributeComputeCapabilityMinor:
-            *pi = prop->minor; break;
-        case hipDeviceAttributePciBusId:
-            *pi = prop->pciBusID; break;
-        case hipDeviceAttributeConcurrentKernels:
-            *pi = prop->concurrentKernels; break;
-        case hipDeviceAttributePciDeviceId:
-            *pi = prop->pciDeviceID; break;
-        case hipDeviceAttributeMaxSharedMemoryPerMultiprocessor:
-            *pi = prop->maxSharedMemoryPerMultiProcessor; break;
-        case hipDeviceAttributeIsMultiGpuBoard:
-            *pi = prop->isMultiGpuBoard; break;
-        default:
-            e = hipErrorInvalidValue; break;
-        }
-    } else {
-        e = hipErrorInvalidDevice;
-    }
-    return ihipLogStatus(e);
-}
-
-
-/**
- * @return #hipSuccess, #hipErrorInvalidDevice
- * @bug HCC always returns 0 for maxThreadsPerMultiProcessor
- * @bug HCC always returns 0 for regsPerBlock
- * @bug HCC always returns 0 for l2CacheSize
- */
-hipError_t hipDeviceGetProperties(hipDeviceProp_t* props, int device)
-{
-    std::call_once(hip_initialized, ihipInit);
-
-    hipError_t e;
-
-    ihipDevice_t * hipDevice = ihipGetDevice(device);
-    if (hipDevice) {
-        // copy saved props
-        *props = hipDevice->_props;
-        e = hipSuccess;
-    } else {
-        e = hipErrorInvalidDevice;
-    }
-
-    return ihipLogStatus(e);
-}
-
-
-
-
-//-------------------------------------------------------------------------------------------------
-//-------------------------------------------------------------------------------------------------
-// Error Handling
-//---
-/**
- * @returns return code from last HIP called from the active host thread.
- */
-hipError_t hipGetLastError()
-{
-    std::call_once(hip_initialized, ihipInit);
-
-    // Return last error, but then reset the state:
-    return tls_lastHipError;
-    ihipLogStatus(hipSuccess);
-}
-
-hipError_t hipPeakAtLastError()
-{
-    std::call_once(hip_initialized, ihipInit);
-
-    return tls_lastHipError;
-    ihipLogStatus(tls_lastHipError);
-}
-
-
-//---
-const char *hipGetErrorName(hipError_t hip_error)
-{
-    std::call_once(hip_initialized, ihipInit);
-
-    switch (hip_error) {
-        case hipSuccess                     : return "hipSuccess";
-        case hipErrorMemoryAllocation       : return "hipErrorMemoryAllocation";
-        case hipErrorMemoryFree             : return "hipErrorMemoryFree";
-        case hipErrorUnknownSymbol          : return "hipErrorUnknownSymbol";
-        case hipErrorOutOfResources         : return "hipErrorOutOfResources";
-        case hipErrorInvalidValue           : return "hipErrorInvalidValue";
-        case hipErrorInvalidResourceHandle  : return "hipErrorInvalidResourceHandle";
-        case hipErrorInvalidDevice          : return "hipErrorInvalidDevice";
-        case hipErrorInvalidMemcpyDirection : return "hipErrorInvalidMemcpyDirection";
-        case hipErrorNoDevice               : return "hipErrorNoDevice";
-        case hipErrorNotReady               : return "hipErrorNotReady";
-        case hipErrorUnknown                : return "hipErrorUnknown";
-        case hipErrorTbd                    : return "hipErrorTbd";
-        default                             : return "hipErrorUnknown";
-    };
-}
-
-
-/**
- * @warning : hipGetErrorString returns string from hipGetErrorName
- */
-
-//---
-const char *hipGetErrorString(hipError_t hip_error)
-{
-    std::call_once(hip_initialized, ihipInit);
-
-    // TODO - return a message explaining the error.
-    // TODO - This should be set up to return the same string reported in the the doxygen comments, somehow.
-    return hipGetErrorName(hip_error);
-}
-
-
-//-------------------------------------------------------------------------------------------------
-//-------------------------------------------------------------------------------------------------
-// Stream
-//
-
-//---
-hipError_t hipStreamCreateWithFlags(hipStream_t *stream, unsigned int flags)
-{
-    std::call_once(hip_initialized, ihipInit);
-
-    ihipDevice_t *device = ihipGetTlsDefaultDevice();
-    hc::accelerator acc = device->_acc;
-
-    // TODO - se try-catch loop to detect memory exception?
-    //
-    //
-    //Note this is an execute_in_order queue, so all kernels submitted will atuomatically wait for prev to complete:
-    //This matches CUDA stream behavior:
-
-    auto istream = new ihipStream_t(device->_device_index, acc.create_view(), flags);
-    device->_streams.push_back(istream);
-    *stream = istream;
-    tprintf(TRACE_SYNC, "hipStreamCreate, stream=%p\n", *stream);
-
-    return ihipLogStatus(hipSuccess);
-}
-
-/**
- * @bug This function conservatively waits for all work in the specified stream to complete.
- */
-hipError_t hipStreamWaitEvent(hipStream_t stream, hipEvent_t event, unsigned int flags)
-{
-
-    std::call_once(hip_initialized, ihipInit);
-
-    hipError_t e = hipSuccess;
-
-    {
-        // Super-conservative version of this - TODO - remove me:
-        stream->wait();
-        e = hipSuccess;
-    }
-
-    return ihipLogStatus(e);
-};
-
-
-hipError_t hipStreamSynchronize(hipStream_t stream)
-{
-    std::call_once(hip_initialized, ihipInit);
-
-    hipError_t e = hipSuccess;
-
-    if (stream == NULL) {
-        ihipDevice_t *device = ihipGetTlsDefaultDevice();
-        ihipWaitNullStream(device);
-    } else {
-        stream->wait();
-        e = hipSuccess;
-    }
-
-
-    return ihipLogStatus(e);
-};
-
-
-//---
-/**
- * @return #hipSuccess, #hipErrorInvalidResourceHandle
- */
-hipError_t hipStreamDestroy(hipStream_t stream)
-{
-    std::call_once(hip_initialized, ihipInit);
-
-    hipError_t e = hipSuccess;
-
-    //--- Drain the stream:
-    if (stream == NULL) {
-        ihipDevice_t *device = ihipGetTlsDefaultDevice();
-        ihipWaitNullStream(device);
-    } else {
-        stream->wait();
-        e = hipSuccess;
-    }
-
-    ihipDevice_t *device = stream->getDevice();
-
-    if (device) {
-        device->_streams.remove(stream);
-        delete stream;
-    } else {
-        e = hipErrorInvalidResourceHandle;
-    }
-
-    return ihipLogStatus(e);
-}
-
-
-//---
-hipError_t hipStreamGetFlags(hipStream_t stream, unsigned int *flags)
-{
-    std::call_once(hip_initialized, ihipInit);
-
-    if (flags == NULL) {
-        return ihipLogStatus(hipErrorInvalidValue);
-    } else if (stream == NULL) {
-        return ihipLogStatus(hipErrorInvalidResourceHandle);
-    } else {
-        *flags = stream->_flags;
-        return ihipLogStatus(hipSuccess);
-    }
-}
-
-
-
-//-------------------------------------------------------------------------------------------------
-//-------------------------------------------------------------------------------------------------
-// Events
-//---
-/**
- * @warning : flags must be 0.
- */
-hipError_t hipEventCreateWithFlags(hipEvent_t* event, unsigned flags)
-{
-    // TODO - support hipEventDefault, hipEventBlockingSync, hipEventDisableTiming
-    std::call_once(hip_initialized, ihipInit);
-
-    hipError_t e = hipSuccess;
-
-    if (flags == 0) {
-        ihipEvent_t *eh = event->_handle = new ihipEvent_t();
-
-        eh->_state  = hipEventStatusCreated;
-        eh->_stream = NULL;
-        eh->_flags  = flags;
-        eh->_timestamp  = 0;
-        eh->_copy_seq_id  = 0;
-    } else {
-        e = hipErrorInvalidValue;
-    }
-
-
-    return ihipLogStatus(e);
-}
-
-
-//---
-hipError_t hipEventRecord(hipEvent_t event, hipStream_t stream)
-{
-    std::call_once(hip_initialized, ihipInit);
-
-    ihipEvent_t *eh = event._handle;
-    if (eh && eh->_state != hipEventStatusUnitialized)   {
-        eh->_stream = stream;
-
-        if (stream == NULL) {
-            // If stream == NULL, wait on all queues.
-            // This matches behavior described in CUDA 7 RT APIs, which say that "This function uses standard default stream semantics".
-            // TODO-HCC fix this - is CUDA this conservative or still uses device timestamps?
-            ihipDevice_t *device = ihipGetTlsDefaultDevice();
-            ihipWaitNullStream(device);
-
-
-            eh->_timestamp = hc::get_system_ticks();
-            eh->_state = hipEventStatusRecorded;
-            return ihipLogStatus(hipSuccess);
-        } else {
-            eh->_state  = hipEventStatusRecording;
-            // Clear timestamps
-            eh->_timestamp = 0;
-            eh->_marker = stream->_av.create_marker();
-            eh->_copy_seq_id = stream->lastCopySeqId();
-
-            return ihipLogStatus(hipSuccess);
-        }
-    } else {
-        return ihipLogStatus(hipErrorInvalidResourceHandle);
-    }
-}
-
-
-//---
-hipError_t hipEventDestroy(hipEvent_t event)
-{
-    std::call_once(hip_initialized, ihipInit);
-
-    event._handle->_state  = hipEventStatusUnitialized;
-
-    delete event._handle;
-    event._handle = NULL;
-
-    // TODO - examine return additional error codes
-    return ihipLogStatus(hipSuccess);
-}
-
-
-//---
-hipError_t hipEventSynchronize(hipEvent_t event)
-{
-    std::call_once(hip_initialized, ihipInit);
-
-    ihipEvent_t *eh = event._handle;
-
-    if (eh) {
-        if (eh->_state == hipEventStatusUnitialized) {
-            return ihipLogStatus(hipErrorInvalidResourceHandle);
-        } else if (eh->_state == hipEventStatusCreated ) {
-            // Created but not actually recorded on any device:
-            return ihipLogStatus(hipSuccess);
-        } else if (eh->_stream == NULL) {
-            ihipDevice_t *device = ihipGetTlsDefaultDevice();
-            ihipWaitNullStream(device);
-            return ihipLogStatus(hipSuccess);
-        } else {
-#if __hcc_workweek__ >= 16033
-            eh->_marker.wait((eh->_flags & hipEventBlockingSync) ? hc::hcWaitModeBlocked : hc::hcWaitModeActive);
-#else
-            eh->_marker.wait();
-#endif
-            eh->_stream->reclaimSignals(eh->_copy_seq_id);
-
-            return ihipLogStatus(hipSuccess);
-        }
-    } else {
-        return ihipLogStatus(hipErrorInvalidResourceHandle);
-    }
-}
-
-
-void ihipSetTs(hipEvent_t e)
-{
-    ihipEvent_t *eh = e._handle;
-    if (eh->_state == hipEventStatusRecorded) {
-        // already recorded, done:
-        return;
-    } else {
-        // TODO - use completion-future functions to obtain ticks and timestamps:
-        hsa_signal_t *sig  = static_cast<hsa_signal_t*> (eh->_marker.get_native_handle());
-        if (sig) {
-            if (hsa_signal_load_acquire(*sig) == 0) {
-                eh->_timestamp = eh->_marker.get_end_tick();
-                eh->_state = hipEventStatusRecorded;
-            }
-        }
-    }
-}
-
-
-//---
-hipError_t hipEventElapsedTime(float *ms, hipEvent_t start, hipEvent_t stop)
-{
-    std::call_once(hip_initialized, ihipInit);
-
-    ihipEvent_t *start_eh = start._handle;
-    ihipEvent_t *stop_eh = stop._handle;
-
-    ihipSetTs(start);
-    ihipSetTs(stop);
-
-    hipError_t status = hipSuccess;
-    *ms = 0.0f;
-
-    if (start_eh && stop_eh) {
-        if ((start_eh->_state == hipEventStatusRecorded) && (stop_eh->_state == hipEventStatusRecorded)) {
-            // Common case, we have good information for both events.
-
-            int64_t tickDiff = (stop_eh->_timestamp - start_eh->_timestamp);
-
-            // TODO-move this to a variable saved with each agent.
-            uint64_t freqHz;
-            hsa_system_get_info(HSA_SYSTEM_INFO_TIMESTAMP_FREQUENCY, &freqHz);
-            if (freqHz) {
-                *ms = ((double)(tickDiff) /  (double)(freqHz)) * 1000.0f;
-                status = hipSuccess;
-            } else {
-                * ms = 0.0f;
-                status = hipErrorInvalidValue;
-            }
-
-
-        } else if ((start_eh->_state == hipEventStatusRecording) ||
-                   (stop_eh->_state  == hipEventStatusRecording)) {
-            status = hipErrorNotReady;
-        } else if ((start_eh->_state == hipEventStatusUnitialized) ||
-                   (stop_eh->_state  == hipEventStatusUnitialized)) {
-            status = hipErrorInvalidResourceHandle;
-        }
-    }
-
-    return ihipLogStatus(status);
-}
-
-
-//---
-hipError_t hipEventQuery(hipEvent_t event)
-{
-    std::call_once(hip_initialized, ihipInit);
-
-    ihipEvent_t *eh = event._handle;
-
-    // TODO-stream - need to read state of signal here:  The event may have become ready after recording..
-    // TODO-HCC - use get_hsa_signal here.
-
-    if (eh->_state == hipEventStatusRecording) {
-        return ihipLogStatus(hipErrorNotReady);
-    } else {
-        return ihipLogStatus(hipSuccess);
-    }
-}
-
-
-
-//-------------------------------------------------------------------------------------------------
-//-------------------------------------------------------------------------------------------------
-// Memory
-//
-//
-//
-
-//---
-/**
- * @return #hipSuccess, #hipErrorInvalidValue, #hipErrorInvalidDevice
- */
-hipError_t hipPointerGetAttributes(hipPointerAttribute_t *attributes, void* ptr)
-{
-    std::call_once(hip_initialized, ihipInit);
-
-    hipError_t e = hipSuccess;
-
-#if USE_AM_TRACKER
-    hc::accelerator acc;
-    hc::AmPointerInfo amPointerInfo(NULL, NULL, 0, acc, 0, 0);
-    am_status_t status = hc::am_memtracker_getinfo(&amPointerInfo, ptr);
-    if (status == AM_SUCCESS) {
-
-        attributes->memoryType    = amPointerInfo._isInDeviceMem ? hipMemoryTypeDevice: hipMemoryTypeHost;
-        attributes->hostPointer   = amPointerInfo._hostPointer;
-        attributes->devicePointer = amPointerInfo._devicePointer;
-        attributes->isManaged     = 0;
-        if(attributes->memoryType == hipMemoryTypeHost){
-            attributes->hostPointer = ptr;
-        }
-        if(attributes->memoryType == hipMemoryTypeDevice){
-            attributes->devicePointer = ptr;
-        }
-        attributes->allocationFlags = amPointerInfo._appAllocationFlags;
-        attributes->device          = amPointerInfo._appId;
-
-        if (attributes->device < 0) {
-            e = hipErrorInvalidDevice;
-        }
-
-
-    } else {
-        attributes->memoryType    = hipMemoryTypeDevice;
-        attributes->hostPointer   = 0;
-        attributes->devicePointer = 0;
-        attributes->device        = -1;
-        attributes->isManaged     = 0;
-        attributes->allocationFlags = 0;
-
-        e = hipErrorUnknown;
-    }
-#else
-    e = hipErrorInvalidDevice;
-#endif
-
-    return ihipLogStatus(e);
-}
-
-
-#if USE_AM_TRACKER
-// TODO - test this function:
-/**
- * @returns #hipSuccess,
- * @returns #hipErrorInvalidValue if flags are not 0
- * @returns #hipErrorMemoryAllocation if hostPointer is not a tracked allocation.
- */
-hipError_t hipHostGetDevicePointer(void **devicePointer, void *hostPointer, unsigned flags)
-{
-    std::call_once(hip_initialized, ihipInit);
-
-    hipError_t e = hipSuccess;
-
-    // Flags must be 0:
-    if (flags == 0) {
-        e = hipErrorInvalidValue;
-    } else {
-        hc::accelerator acc;
-        hc::AmPointerInfo amPointerInfo(NULL, NULL, 0, acc, 0, 0);
-        am_status_t status = hc::am_memtracker_getinfo(&amPointerInfo, hostPointer);
-        if (status == AM_SUCCESS) {
-            *devicePointer = amPointerInfo._devicePointer;
-        } else {
-            e = hipErrorMemoryAllocation;
-            *devicePointer = NULL;
-        }
-    }
-
-    return ihipLogStatus(e);
-}
-#endif
-
-
-
-// kernel for launching memcpy operations:
-template <typename T>
-hc::completion_future
-ihipMemcpyKernel(hipStream_t stream, T * c, const T * a, size_t sizeBytes)
-{
-    int wg = std::min((unsigned)8, stream->getDevice()->_compute_units);
-    const int threads_per_wg = 256;
-
-    int threads = wg * threads_per_wg;
-    if (threads > sizeBytes) {
-        threads = ((sizeBytes + threads_per_wg - 1) / threads_per_wg) * threads_per_wg;
-    }
-
-
-    hc::extent<1> ext(threads);
-    auto ext_tile = ext.tile(threads_per_wg);
-
-    hc::completion_future cf =
-    hc::parallel_for_each(
-            stream->_av,
-            ext_tile,
-            [=] (hc::tiled_index<1> idx)
-            __attribute__((hc))
-    {
-        int offset = amp_get_global_id(0);
-        // TODO-HCC - change to hc_get_local_size()
-        int stride = amp_get_local_size(0) * hc_get_num_groups(0) ;
-
-        for (int i=offset; i<sizeBytes; i+=stride) {
-            c[i] = a[i];
-        }
-    });
-
-    return cf;
-}
-
-
-// kernel for launching memset operations:
-template <typename T>
-hc::completion_future
-ihipMemsetKernel(hipStream_t stream, T * ptr, T val, size_t sizeBytes)
-{
-    int wg = std::min((unsigned)8, stream->getDevice()->_compute_units);
-    const int threads_per_wg = 256;
-
-    int threads = wg * threads_per_wg;
-    if (threads > sizeBytes) {
-        threads = ((sizeBytes + threads_per_wg - 1) / threads_per_wg) * threads_per_wg;
-    }
-
-
-    hc::extent<1> ext(threads);
-    auto ext_tile = ext.tile(threads_per_wg);
-
-    hc::completion_future cf =
-    hc::parallel_for_each(
-            stream->_av,
-            ext_tile,
-            [=] (hc::tiled_index<1> idx)
-            __attribute__((hc))
-    {
-        int offset = amp_get_global_id(0);
-        // TODO-HCC - change to hc_get_local_size()
-        int stride = amp_get_local_size(0) * hc_get_num_groups(0) ;
-
-        for (int i=offset; i<sizeBytes; i+=stride) {
-            ptr[i] = val;
-        }
-    });
-
-    return cf;
-
-}
-
-//---
-/**
- * @returns #hipSuccess #hipErrorMemoryAllocation
- * @bug The March ROCK driver has a bug related to allocating and copying > 64MB of data.  This causes the kmeans and some directed tests to fail.  This issue will be addressed soon.
- */
-hipError_t hipMalloc(void** ptr, size_t sizeBytes)
-{
-    std::call_once(hip_initialized, ihipInit);
-
-    hipError_t  hip_status = hipSuccess;
-
-	auto device = ihipGetTlsDefaultDevice();
-
-    if (device) {
-        const unsigned am_flags = 0;
-        *ptr = hc::am_alloc(sizeBytes, device->_acc, am_flags);
-
-        if (sizeBytes && (*ptr == NULL)) {
-            hip_status = hipErrorMemoryAllocation;
-        } else {
-#if USE_AM_TRACKER
-            hc::am_memtracker_update(*ptr, device->_device_index, 0);
-#endif
-        }
-    } else {
-        hip_status = hipErrorMemoryAllocation;
-    }
-
-    return ihipLogStatus(hip_status);
-}
-
-
-hipError_t hipMallocHost(void** ptr, size_t sizeBytes)
-{
-    std::call_once(hip_initialized, ihipInit);
-
-    hipError_t  hip_status = hipSuccess;
-
-    const unsigned am_flags = amHostPinned;
-	auto device = ihipGetTlsDefaultDevice();
-
-    if (device) {
-        *ptr = hc::am_alloc(sizeBytes, device->_acc, am_flags);
-        if (sizeBytes && (*ptr == NULL)) {
-            hip_status = hipErrorMemoryAllocation;
-        } else {
-#if USE_AM_TRACKER
-            hc::am_memtracker_update(*ptr, device->_device_index, 0);
-#endif
-        }
-
-        tprintf (TRACE_MEM, "  %s: pinned ptr=%p\n", __func__, *ptr);
-    }
-
-    return ihipLogStatus(hip_status);
-}
-
-//---
-hipError_t hipMemcpyToSymbol(const char* symbolName, const void *src, size_t count, size_t offset, hipMemcpyKind kind)
-{
-    std::call_once(hip_initialized, ihipInit);
-
-#ifdef USE_MEMCPYTOSYMBOL
-	if(kind != hipMemcpyHostToDevice)
-	{
-		return ihipLogStatus(hipErrorInvalidValue);
-	}
-	auto device = ihipGetTlsDefaultDevice();
-
-    //hsa_signal_t depSignal;
-    //int depSignalCnt = device._null_stream->copyCommand(NULL, &depSignal, ihipCommandCopyH2D);
-    assert(0);  // Need to properly synchronize the copy - do something with depSignal if != NULL.
-
-	device->_acc.memcpy_symbol(symbolName, (void*) src,count, offset);
-#endif
-    return ihipLogStatus(hipSuccess);
-}
-
-
-//-------------------------------------------------------------------------------------------------
-StagingBuffer::StagingBuffer(ihipDevice_t *device, size_t bufferSize, int numBuffers) :
-    _device(device),
-    _bufferSize(bufferSize),
-    _numBuffers(numBuffers > _max_buffers ? _max_buffers : numBuffers)
-{
-
-
-
-    for (int i=0; i<_numBuffers; i++) {
-        // TODO - experiment with alignment here.
-        _pinnedStagingBuffer[i] = hc::am_alloc(_bufferSize, device->_acc, amHostPinned);
-        if (_pinnedStagingBuffer[i] == NULL) {
-            throw;
-        }
-        hsa_signal_create(0, 0, NULL, &_completion_signal[i]);
-    }
-};
-
-//---
-StagingBuffer::~StagingBuffer()
-{
-    for (int i=0; i<_numBuffers; i++) {
-        if (_pinnedStagingBuffer[i]) {
-            hc::am_free(_pinnedStagingBuffer[i]);
-            _pinnedStagingBuffer[i] = NULL;
-        }
-        hsa_signal_destroy(_completion_signal[i]);
-    }
-}
-
-
-
-//Copies sizeBytes from src to dst, using either a copy to a staging buffer or a staged pin-in-place strategy
-//IN: dst - dest pointer - must be accessible from host CPU.
-//IN: src - src pointer for copy.  Must be accessible from agent this buffer is associated with (via _device)
-//IN: waitFor - hsaSignal to wait for - the copy will begin only when the specified dependency is resolved.  May be NULL indicating no dependency.
-void StagingBuffer::CopyHostToDevicePinInPlace(void* dst, const void* src, size_t sizeBytes, hsa_signal_t *waitFor)
-{
-    const char *srcp = static_cast<const char*> (src);
-    char *dstp = static_cast<char*> (dst);
-
-    for (int i=0; i<_numBuffers; i++) {
-        hsa_signal_store_relaxed(_completion_signal[i], 0);
-    }
-
-    assert(sizeBytes < UINT64_MAX/2); // TODO
-    int bufferIndex = 0;
-    for (int64_t bytesRemaining=sizeBytes; bytesRemaining>0 ;  bytesRemaining -= _bufferSize) {
-
-        size_t theseBytes = (bytesRemaining > _bufferSize) ? _bufferSize : bytesRemaining;
-
-        tprintf (TRACE_COPY2, "H2D: waiting... on completion signal handle=%lu\n", _completion_signal[bufferIndex].handle);
-        hsa_signal_wait_acquire(_completion_signal[bufferIndex], HSA_SIGNAL_CONDITION_LT, 1, UINT64_MAX, HSA_WAIT_STATE_ACTIVE);
-
-        tprintf (TRACE_COPY2, "H2D: bytesRemaining=%zu: pin-in-place:%p+%zu bufferIndex[%d]\n", bytesRemaining, srcp, theseBytes, bufferIndex);
-
-=======
->>>>>>> 87e2be19
 
 
 
